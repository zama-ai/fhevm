<p align="center">
<picture>
  <source media="(prefers-color-scheme: dark)" srcset="library-solidity/docs/.gitbook/assets/fhevm-header-dark.png">
  <source media="(prefers-color-scheme: light)" srcset="library-solidity/docs/.gitbook/assets/fhevm-header-light.png">
  <img width=600 alt="fhevm">
</picture>
</p>

<hr/>

<p align="center">
  <a href="fhevm-whitepaper-v2.pdf"> 📃 Read white paper</a> |<a href="https://docs.zama.ai/fhevm"> 📒 Documentation</a> | <a href="https://zama.ai/community"> 💛 Community support</a> | <a href="https://github.com/zama-ai/awesome-zama"> 📚 FHE resources by Zama</a>
</p>

<p align="center">
  <a href="https://github.com/zama-ai/fhevm/releases">
    <img src="https://img.shields.io/github/v/release/zama-ai/fhevm?style=flat-square"></a>
  <a href="https://github.com/zama-ai/fhevm/blob/main/LICENSE">
    <!-- markdown-link-check-disable-next-line -->
    <img src="https://img.shields.io/badge/License-BSD--3--Clause--Clear-%23ffb243?style=flat-square"></a>
  <a href="https://github.com/zama-ai/bounty-program">
    <!-- markdown-link-check-disable-next-line -->
    <img src="https://img.shields.io/badge/Contribute-Zama%20Bounty%20Program-%23ffd208?style=flat-square"></a>
  <a href="https://slsa.dev"><img alt="SLSA 3" src="https://slsa.dev/images/gh-badge-level3.svg" /></a>
</p>


## About

### What is FHEVM?

**FHEVM** is a technology that enables confidential smart contracts on the EVM using fully homomorphic encryption (FHE).

Thanks to a breakthrough in homomorphic encryption, FHEVM makes it possible to run confidential smart contracts on encrypted data, guaranteeing both confidentiality and composability with:

- **End-to-end encryption of transactions and state:** Data included in transactions is encrypted and never visible to anyone.
- **Composability and data availability on-chain:** States are updated while remaining encrypted at all times.
- **No impact on existing dApps and state:** Encrypted state co-exists alongside public one, and doesn't impact existing dApps.
  <br></br>

### Table of contents

- [About](#about)
  - [What is FHEVM?](#what-is-fhevm)
  - [Project structure](#project-structure)
  - [Main features](#main-features)
  - [Use cases](#use-cases)
- [Resources](#resources)
- [Working with FHEVM](#working-with-fhevm)
  - [Citations](#citations)
  - [Contributing](#contributing)
  - [License](#license)
  - [FAQ](#faq)
- [Support](#support)
  <br></br>
### Project structure
The directories of this repository are organized in the following way:

- **`coprocessor/`**: Rust-based coprocessor implementation for FHE operations.

- **`host-contracts/`**: Smart Contracts deployed on the host chain for orchestrating FHE workflows.

- **`gateway-contracts/`**: Smart contracts managing the gateway between on-chain and off-chain components.

- **`kms-connector/`**: Interface for integrating with Key Management Services (KMS) to handle encryption keys securely.

- **`library-solidity/`**: Shared Solidity libraries used across smart contracts in the stack.

- **`test-suite/`**: Integration with docker-compose and tests covering end-to-end FHEVM stack behavior.

<<<<<<< HEAD
- **`docker/`**: Docker base images for Node.js and Rust environments used by the stack.
=======
- `golden-container-images/`
  - Docker golden images for Node.js and Rust environments used as base images by the stack.

- `charts/`
  - Helm charts and deployment configurations for the stack.
>>>>>>> 146464cf

- **`charts/`**: Helm charts and deployment configurations for the stack.
  <br></br>
### Main features

- **Privacy by design:** Building decentralized apps with full privacy and confidentiality on Ethereum, leveraging FHE.
- **Solidity integration:** Write FHEVM contracts like any standard Solidity contract using Solidity. Compatible with existing toolchains — with Hardhat and Foundry (coming soon) support.
- **Programmable privacy:**  Define exactly what data is encrypted and write the access control logic directly in your smart contracts.
- **High precision encrypted integers :** Up to 256 bits of precision for integers.
- **Full range of operators:** All typical operators are available: `+`, `-`, `*`, `/`, `<`, `>`, `==`, ternary-if, boolean operations…. Consecutive FHE operations are not limited.
- **Security:** The underlying FHE crypto-scheme of FHEVM is quantum-resistant. Decryption is managed via a key management system (KMS) using multi-party computation (MPC), ensuring security even if some parties are compromised or misbehaving.
- **Symbolic execution of FHE computations:** All FHE operations are executed symbolically on the host chain, significantly reducing execution time. The actual computations on encrypted data are offloaded asynchronously to our coprocessor, allowing for faster, efficient, and scalable processing.

_Learn more about FHEVM features in the [documentation](https://docs.zama.ai/fhevm) and in our [whitepaper](https://github.com/zama-ai/fhevm/blob/main/fhevm-whitepaper-v2.pdf)._
<br></br>

### Use cases

FhEVM is built for developers to write confidential smart contracts without the need to learn cryptography. Leveraging FHEVM, you can unlock a myriad of new use cases such as DeFi, gaming, and more. For instance:

- **Confidential transfers**: Keep balances and amounts private, without using mixers.
- **Tokenization**: Swap tokens and RWAs on-chain without others seeing the amounts.
- **Blind auctions**: Bid on items without revealing the amount or the winner.
- **On-chain games**: Keep moves, selections, cards, or items hidden until ready to reveal.
- **Confidential voting**: Prevents bribery and blackmailing by keeping votes private.
- **Encrypted DIDs**: Store identities on-chain and generate attestations without ZK.

_Learn more use cases in the [list of examples](https://docs.zama.ai/fhevm/tutorials/see-all-tutorials)._
<br></br>


## Resources
- [Documentation](https://docs.zama.ai/fhevm) — Official documentation of FHEVM.
- [Whitepaper](./fhevm-whitepaper-v2.pdf) — Technical overview of FHEVM's cryptographic design.
- [Tutorials](https://docs.zama.ai/fhevm/tutorials/see-all-tutorials) — Examples of building confidential smart contracts.
- [Awesome Zama – FHEVM](https://github.com/zama-ai/awesome-zama?tab=readme-ov-file#fhevm) — Curated articles, talks, and ecosystem projects.

<p align="right">
  <a href="#about" > ↑ Back to top </a>
</p>

## Working with FHEVM
### Citations

To cite FHEVM or the whitepaper in academic papers, please use the following entries:

```text
@Misc{FHEVM,
title={{FHEVM: A full-stack framework for integrating Fully Homomorphic Encryption (FHE) with blockchain applications},
author={Zama},
year={2025},
note={\url{https://github.com/zama-ai/fhevm}},
}
```

### Contributing

There are two ways to contribute to FHEVM:

- [Open issues](https://github.com/zama-ai/fhevm/issues/new/choose) to report bugs and typos, or to suggest new ideas
- Request to become an official contributor by emailing hello@zama.ai.

Becoming an approved contributor involves signing our Contributor License Agreement (CLA). Only approved contributors can send pull requests, so please make sure to get in touch before you do!
<br></br>

### License

This software is distributed under the **BSD-3-Clause-Clear** license. Read [this](LICENSE) for more details.

### FAQ

**Is Zama’s technology free to use?**

> Zama’s libraries are free to use under the BSD 3-Clause Clear license only for development, research, prototyping, and experimentation purposes. However, for any commercial use of Zama's open source code, companies must purchase Zama’s commercial patent license.
>
> Everything we do is open source, and we are very transparent on what it means for our users, you can read more about how we monetize our open source products at Zama in [this blog post](https://www.zama.ai/post/open-source).

**What do I need to do if I want to use Zama’s technology for commercial purposes?**

> To commercially use Zama’s technology you need to be granted Zama’s patent license. Please contact us at hello@zama.ai for more information.

**Do you file IP on your technology?**

> Yes, all Zama’s technologies are patented.

**Can you customize a solution for my specific use case?**

> We are open to collaborating and advancing the FHE space with our partners. If you have specific needs, please email us at hello@zama.ai.

## Support

<a target="_blank" href="https://community.zama.ai">
<picture>
  <source media="(prefers-color-scheme: dark)" srcset="library-solidity/docs/.gitbook/assets/support-banner-dark.png">
  <source media="(prefers-color-scheme: light)" srcset="library-solidity/docs/.gitbook/assets/support-banner-light.png">
  <img alt="Support">
</picture>
</a>

🌟 If you find this project helpful or interesting, please consider giving it a star on GitHub! Your support helps to grow the community and motivates further development.

<p align="right">
  <a href="#about" > ↑ Back to top </a>
</p><|MERGE_RESOLUTION|>--- conflicted
+++ resolved
@@ -68,15 +68,14 @@
 
 - **`test-suite/`**: Integration with docker-compose and tests covering end-to-end FHEVM stack behavior.
 
-<<<<<<< HEAD
-- **`docker/`**: Docker base images for Node.js and Rust environments used by the stack.
-=======
+- `test-suite/`
+  - Integration with docker-compose and tests covering end-to-end fhevm stack behavior.
+
 - `golden-container-images/`
   - Docker golden images for Node.js and Rust environments used as base images by the stack.
 
 - `charts/`
   - Helm charts and deployment configurations for the stack.
->>>>>>> 146464cf
 
 - **`charts/`**: Helm charts and deployment configurations for the stack.
   <br></br>
