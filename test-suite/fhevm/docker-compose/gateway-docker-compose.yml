services:
<<<<<<< HEAD
=======
  gateway-node:
    container_name: fhevm-gateway-node
    image: ghcr.io/foundry-rs/foundry:v1.3.5
    env_file:
      - ../env/staging/.env.gateway.local
    entrypoint:
      - anvil
      - --block-time
      - "1"
      - --host
      - 0.0.0.0
      - --port
      - "8546"
      - --chain-id
      - "54321"
      - --accounts
      - "20"
      - --mnemonic
      - "${MNEMONIC}"
    ports:
      - "8546:8546"

>>>>>>> c4bc3479
  gateway-sc-deploy:
    container_name: fhevm-gateway-sc-deploy
    image: ghcr.io/zama-ai/fhevm/gateway-contracts:${GATEWAY_VERSION}
    build:
      context: ../../../gateway-contracts
      dockerfile: Dockerfile
      cache_from:
        - type=gha
      cache_to:
        - type=gha,mode=max
    env_file:
      - ../env/staging/.env.gateway.local
    command:
      - npx hardhat task:deployAllGatewayContracts
    volumes:
      - addresses-volume:/app/addresses

  gateway-sc-add-network:
    container_name: fhevm-gateway-sc-add-network
    image: ghcr.io/zama-ai/fhevm/gateway-contracts:${GATEWAY_VERSION}
    build:
      context: ../../../gateway-contracts
      dockerfile: Dockerfile
      cache_from:
        - type=gha
      cache_to:
        - type=gha,mode=max
    env_file:
      - ../env/staging/.env.gateway.local
    command:
      - npx hardhat task:addHostChainsToGatewayConfig
    depends_on:
      gateway-sc-deploy:
        condition: service_completed_successfully
    # Addresses needs to be mounted even though we don't use them in the task because all contracts
    # are compiled, and most of them import these addresses.
    volumes:
      - addresses-volume:/app/addresses

volumes:
  addresses-volume:<|MERGE_RESOLUTION|>--- conflicted
+++ resolved
@@ -1,29 +1,4 @@
 services:
-<<<<<<< HEAD
-=======
-  gateway-node:
-    container_name: fhevm-gateway-node
-    image: ghcr.io/foundry-rs/foundry:v1.3.5
-    env_file:
-      - ../env/staging/.env.gateway.local
-    entrypoint:
-      - anvil
-      - --block-time
-      - "1"
-      - --host
-      - 0.0.0.0
-      - --port
-      - "8546"
-      - --chain-id
-      - "54321"
-      - --accounts
-      - "20"
-      - --mnemonic
-      - "${MNEMONIC}"
-    ports:
-      - "8546:8546"
-
->>>>>>> c4bc3479
   gateway-sc-deploy:
     container_name: fhevm-gateway-sc-deploy
     image: ghcr.io/zama-ai/fhevm/gateway-contracts:${GATEWAY_VERSION}
