#!/bin/bash
set -e

BLUE='\033[0;34m'
LIGHT_BLUE='\033[1;34m'
GREEN='\033[0;32m'
RED='\033[0;31m'
YELLOW='\033[0;33m'
PURPLE='\033[0;35m'
CYAN='\033[0;36m'
BOLD='\033[1m'
RESET='\033[0m'

SCRIPT_DIR="$( cd "$( dirname "${BASH_SOURCE[0]}" )" && pwd )"
PROJECT="fhevm"

# Default versions for the fhevm stack.

# KMS connector services.
export CONNECTOR_DB_MIGRATION_VERSION=${CONNECTOR_DB_MIGRATION_VERSION:-"v0.10.0-2"}
export CONNECTOR_GW_LISTENER_VERSION=${CONNECTOR_GW_LISTENER_VERSION:-"v0.10.0-2"}
export CONNECTOR_KMS_WORKER_VERSION=${CONNECTOR_KMS_WORKER_VERSION:-"v0.10.0-2"}
export CONNECTOR_TX_SENDER_VERSION=${CONNECTOR_TX_SENDER_VERSION:-"v0.10.0-2"}

# Coprocessor services.
export DB_MIGRATION_VERSION=${DB_MIGRATION_VERSION:-"bd5dcc1"}
export GW_LISTENER_VERSION=${GW_LISTENER_VERSION:-"v0.10.0-3"}
export HOST_LISTENER_VERSION=${HOST_LISTENER_VERSION:-"bd5dcc1"}
export TX_SENDER_VERSION=${TX_SENDER_VERSION:-"bd5dcc1"}
export TFHE_WORKER_VERSION=${TFHE_WORKER_VERSION:-"v0.10.0-3"}
export SNS_WORKER_VERSION=${SNS_WORKER_VERSION:-"v0.10.0-3"}
export ZKPROOF_WORKER_VERSION=${ZKPROOF_WORKER_VERSION:-"v0.10.0-3"}

# Gateway and Host contracts.
export GATEWAY_VERSION=${GATEWAY_VERSION:-"37abee5"}
export HOST_VERSION=${HOST_VERSION:-"v0.10.0-3"}

# Other services.
export CORE_VERSION=${CORE_VERSION:-"v0.12.4"}
export RELAYER_VERSION=${RELAYER_VERSION:-"v0.6.0"}
export TEST_SUITE_VERSION=${TEST_SUITE_VERSION:-"c4f4979"}


function print_logo() {
  echo -e "${LIGHT_BLUE}"
  echo "  ______   _    _   ______  __      __  __  __"
  echo " |  ____| | |  | | |  ____| \ \    / / |  \/  |"
  echo " | |__    | |__| | | |__     \ \  / /  | \  / |"
  echo " |  __|   |  __  | |  __|     \ \/ /   | |\/| |"
  echo " | |      | |  | | | |____     \  /    | |  | |"
  echo " |_|      |_|  |_| |______|     \/     |_|  |_|"
  echo -e "${RESET}"
}

function usage {
  print_logo
  echo -e "${BOLD}Usage:${RESET} ${YELLOW}fhevm-cli${RESET} ${CYAN}COMMAND [OPTIONS]${RESET}"
  echo
  echo -e "${BOLD}${LIGHT_BLUE}Commands:${RESET}"
  echo -e "  ${YELLOW}deploy${RESET} ${CYAN}[--build]${RESET}    WIP: Deploy the full fhevm stack (optionally rebuild images)"
<<<<<<< HEAD
  echo -e "  ${YELLOW}pause${RESET} ${CYAN}[CONTRACTS]${RESET}     Pause specific contracts (host|gateway)"
  echo -e "  ${YELLOW}unpause${RESET} ${CYAN}[CONTRACTS]${RESET}     Unpause specific contracts (host|gateway)"
  echo -e "  ${YELLOW}test${RESET} ${CYAN}[TYPE]${RESET}         Run tests (input-proof|user-decryption|public-decryption|erc20|debug)"
=======
  echo -e "  ${YELLOW}test${RESET} ${CYAN}[TYPE]${RESET}         Run tests (input-proof|user-decryption|public-decryption|delegate-user-decryption|random|random-subset|operators|erc20|debug)"
>>>>>>> fadd8c1f
  echo -e "  ${YELLOW}upgrade${RESET} ${CYAN}[SERVICE]${RESET}   Upgrade specific service (host|gateway|connector|coprocessor|relayer|test-suite)"
  echo -e "  ${YELLOW}clean${RESET}               Remove all containers and volumes"
  echo -e "  ${YELLOW}logs${RESET} ${CYAN}[SERVICE]${RESET}      View logs for a specific service"
  echo -e "  ${YELLOW}help${RESET}                Display this help message"
  echo
  echo -e "${BOLD}${LIGHT_BLUE}Test Options:${RESET}"
  echo -e "  ${CYAN}-v, --verbose${RESET}       Enable verbose output"
  echo -e "  ${CYAN}-n, --network NAME${RESET}  Specify network (default: ${GREEN}staging${RESET})"
  echo -e "  ${CYAN}-g, --grep PATTERN${RESET}  Override default test pattern"
  echo -e "  ${CYAN}-r, --no-relayer${RESET}    Disable Rust relayer"
  echo
  echo -e "${BOLD}${LIGHT_BLUE}Examples:${RESET}"
  echo -e "  ${PURPLE}./fhevm-cli deploy${RESET}"
  echo -e "  ${PURPLE}./fhevm-cli deploy --build${RESET}"
  echo -e "  ${PURPLE}./fhevm-cli test input-proof${RESET}"
  echo -e "  ${PURPLE}./fhevm-cli test user-decryption ${RESET}"
  echo -e "  ${PURPLE}./fhevm-cli test public-decrypt-http-ebool ${RESET}"
  echo -e "  ${PURPLE}./fhevm-cli test public-decrypt-http-mixed -n staging${RESET}"
  echo -e "  ${PURPLE}./fhevm-cli test erc20${RESET}"
  echo -e "  ${PURPLE}./fhevm-cli upgrade coprocessor${RESET}"
  echo -e "${BLUE}============================================================${RESET}"
}

COMMAND=$1
shift

# Show help if no command is provided
if [ -z "$COMMAND" ]; then
  usage
  exit 0
fi

case $COMMAND in
  deploy)
    print_logo
    echo -e "${LIGHT_BLUE}${BOLD}[DEPLOY] Deploying fhevm stack...${RESET}"
    BUILD_ARG=""
    if [[ "$1" == "--build" ]]; then
      BUILD_ARG="--build"
      shift
    elif [[ -n "$1" ]]; then
      echo -e "${RED}[ERROR]${RESET} ${BOLD}Unknown argument for deploy: $1${RESET}"
      usage
      exit 1
    fi
    "${SCRIPT_DIR}/scripts/deploy-fhevm-stack.sh" $BUILD_ARG
    echo -e "${GREEN}${BOLD} [SUCCESS] fhevm stack deployment complete!${RESET}"
    ;;

  pause)
    print_logo
    CONTRACTS=$1
    if [[ ! $CONTRACTS =~ ^(gateway|host)$ ]]; then
      echo -e "${RED}[ERROR]${RESET} ${BOLD}Unknown service: $CONTRACTS${RESET}"
      usage
      exit 1
    fi

    echo -e "${LIGHT_BLUE}[PAUSE]${RESET} ${BOLD}Pausing $CONTRACTS...${RESET}"
    docker compose -p "${PROJECT}" -f "${SCRIPT_DIR}/docker-compose/${CONTRACTS}-pause-docker-compose.yml" up -d
    # Wait for the pause service to complete
    echo -e "${YELLOW}[WAIT]${RESET} ${BOLD}Waiting for pause operation to complete...${RESET}"
    docker compose -p "${PROJECT}" -f "${SCRIPT_DIR}/docker-compose/${CONTRACTS}-pause-docker-compose.yml" wait ${CONTRACTS}-sc-pause
    echo -e "${GREEN}[SUCCESS]${RESET} ${BOLD}$CONTRACTS paused successfully${RESET}"
    ;;

  unpause)
    print_logo
    CONTRACTS=$1
    if [[ ! $CONTRACTS =~ ^(gateway|host)$ ]]; then
      echo -e "${RED}[ERROR]${RESET} ${BOLD}Unknown service: $CONTRACTS${RESET}"
      usage
      exit 1
    fi

    echo -e "${LIGHT_BLUE}[UNPAUSE]${RESET} ${BOLD}Unpausing $CONTRACTS...${RESET}"
    docker compose -p "${PROJECT}" -f "${SCRIPT_DIR}/docker-compose/${CONTRACTS}-unpause-docker-compose.yml" up -d
    # Wait for the unpause service to complete
    echo -e "${YELLOW}[WAIT]${RESET} ${BOLD}Waiting for unpause operation to complete...${RESET}"
    docker compose -p "${PROJECT}" -f "${SCRIPT_DIR}/docker-compose/${CONTRACTS}-unpause-docker-compose.yml" wait ${CONTRACTS}-sc-unpause
    echo -e "${GREEN}[SUCCESS]${RESET} ${BOLD}$CONTRACTS unpaused successfully${RESET}"
    ;;

  test)
    print_logo
    TEST_TYPE=$1
    shift

    VERBOSE=""
    NETWORK="staging"
    GREP=""
    NO_RELAYER=""

    while (( "$#" )); do
      case "$1" in
        -v|--verbose)
          VERBOSE="-v"
          shift
          ;;
        -n|--network)
          if [ -n "$2" ] && [ "${2:0:1}" != "-" ]; then
            NETWORK="$2"
            shift 2
          else
            echo -e "${RED}[ERROR]${RESET} ${BOLD}Network argument missing${RESET}"
            usage
            exit 1
          fi
          ;;
        -g|--grep)
          if [ -n "$2" ] && [ "${2:0:1}" != "-" ]; then
            GREP="$2"
            shift 2
          else
            echo -e "${RED}[ERROR]${RESET} ${BOLD}Grep pattern missing${RESET}"
            usage
            exit 1
          fi
          ;;
        -r|--no-relayer)
          NO_RELAYER="-r"
          shift
          ;;
        *)
          echo -e "${RED}[ERROR]${RESET} ${BOLD}Unknown option: $1${RESET}"
          usage
          exit 1
          ;;
      esac
    done

    docker_args=("./run-tests.sh")
    if [ -n "$VERBOSE" ]; then
      docker_args+=("-v")
    fi
    docker_args+=("-n" "$NETWORK")
    if [ -n "$NO_RELAYER" ]; then
      docker_args+=("-r")
    fi

    if [ -n "$GREP" ]; then
      docker_args+=("-g" "$GREP")
    else
      case $TEST_TYPE in
        input-proof)
          log_message="${LIGHT_BLUE}${BOLD}[TEST] INPUT PROOF (uint64)${RESET}"
          docker_args+=("-g" "test user input uint64")
          ;;
        input-proof-compute-decrypt)
          log_message="${LIGHT_BLUE}${BOLD}[TEST] INPUT PROOF (uint64)${RESET}"
          docker_args+=("-g" "test add 42 to uint64 input and decrypt")
          ;;
        paused-gateway-input-proof)
          log_message="${LIGHT_BLUE}${BOLD}[TEST] PAUSED INPUT PROOF (uint64)${RESET}"
          docker_args+=("-g" "test paused gateway user input uint64")
          ;;
        user-decryption)
          log_message="${LIGHT_BLUE}${BOLD}[TEST] USER DECRYPTION${RESET}"
          docker_args+=("-g" "test user decrypt")
          ;;
        paused-gateway-user-decryption)
          log_message="${LIGHT_BLUE}${BOLD}[TEST] PAUSED USER DECRYPTION${RESET}"
          docker_args+=("-g" "test paused gateway user decrypt")
          ;;
        delegate-user-decryption)
          log_message="${LIGHT_BLUE}${BOLD}[TEST] USER DECRYPTION${RESET}"
          docker_args+=("-g" "test delegation and revocation propagation")
          echo -e "${log_message}"
          docker exec fhevm-test-suite-e2e-debug "${docker_args[@]}"
          echo Checking transaction-sender logs for DelegateUserDecryption
          ./fhevm-cli logs coprocessor-transaction-sender | grep "DelegateUserDecryption txn succeeded"
          echo Checking transaction-sender logs for RevokeUserDecryptionDelegation
          ./fhevm-cli logs coprocessor-transaction-sender | grep "RevokeUserDecryptionDelegation txn succeeded"
          exit 0 # the test has been called unlike other case branch
          ;;
        public-decryption)
          log_message="${LIGHT_BLUE}${BOLD}[TEST] PUBLIC DECRYPTION${RESET}"
          docker_args+=("-g" "test async decrypt (uint.*|ebytes.* trivial|ebytes64 non-trivial|ebytes256 non-trivial with snapshot|addresses|several addresses)")
          ;;
        erc20)
          log_message="${LIGHT_BLUE}${BOLD}[TEST] ERC20${RESET}"
          docker_args+=("-g" "should transfer tokens between two users.")
          ;;
        public-decrypt-http-ebool)
          log_message="${LIGHT_BLUE}${BOLD}[TEST] PUBLIC DECRYPTION OVER HTTP FOR EBOOL${RESET}"
          docker_args+=("-g" "test HTTPPublicDecrypt ebool")
          ;;
        public-decrypt-http-mixed)
          log_message="${LIGHT_BLUE}${BOLD}[TEST] PUBLIC DECRYPTION OVER HTTP FOR MIXED${RESET}"
          docker_args+=("-g" "test HTTPPublicDecrypt mixed")
          ;;
        paused-gateway-public-decrypt-http)
          log_message="${LIGHT_BLUE}${BOLD}[TEST] PAUSED PUBLIC DECRYPTION OVER HTTP${RESET}"
          docker_args+=("-g" "test paused gateway HTTPPublicDecrypt")
          ;;
        operators)
          log_message="${LIGHT_BLUE}${BOLD}[TEST] OPERATORS${RESET}"
          docker_args+=("--parallel" "-g" "test operator|FHEVM manual operations")
          ;;
        random)
          log_message="${LIGHT_BLUE}${BOLD}[TEST] RANDOM OPERATORS${RESET}"
          docker_args+=("-g" "generate and decrypt|generating rand in reverting sub-call|upper bound and decrypt")
          ;;
        random-subset)
          log_message="${LIGHT_BLUE}${BOLD}[TEST] RANDOM OPERATORS (SUBSET)${RESET}"
          docker_args+=("-g" "64 bits generate and decrypt|generating rand in reverting sub-call|64 bits generate with upper bound and decrypt")
          ;;
        debug)
          echo -e "${LIGHT_BLUE}${BOLD}[DEBUG] Starting debug session...${RESET}"
          docker exec -it fhevm-test-suite-e2e-debug bash
          ;;
        *)
          echo -e "${RED}[ERROR]${RESET} ${BOLD}Unknown test type: $TEST_TYPE${RESET}"
          usage
          exit 1
          ;;
      esac
    fi
    if [ "$TEST_TYPE" != "debug" ]; then
      echo -e "${log_message}"
      docker exec fhevm-test-suite-e2e-debug "${docker_args[@]}"
    fi
    ;;

  help|-h|--help)
    usage
    exit 0
    ;;

  upgrade)
    print_logo
    SERVICE=$1
    if [[ ! $SERVICE =~ ^(minio|core|gateway-node|gateway-sc|gateway-mocked-payment|host-node|host-sc|kms-connector|coprocessor|relayer|test-suite)$ ]]; then
      echo -e "${RED}[ERROR]${RESET} ${BOLD}Unknown service: $SERVICE${RESET}"
      usage
      exit 1
    fi

    echo -e "${LIGHT_BLUE}[UPGRADE]${RESET} ${BOLD}Upgrading $SERVICE...${RESET}"
    docker compose -p "${PROJECT}" --env-file "${SCRIPT_DIR}/env/staging/.env.${SERVICE}.local" -f "${SCRIPT_DIR}/docker-compose/${SERVICE}-docker-compose.yml" up -d
    echo -e "${GREEN}[SUCCESS]${RESET} ${BOLD}$SERVICE upgraded successfully${RESET}"
    ;;

  clean)
    echo -e "${LIGHT_BLUE}[CLEAN]${RESET} ${BOLD}Cleaning up FHEVM stack...${RESET}"
    docker compose -p "${PROJECT}" down -v --remove-orphans
    echo -e "${GREEN}[SUCCESS]${RESET} ${BOLD}FHEVM stack cleaned successfully${RESET}"
    ;;

  logs)
    SERVICE=$1
    if [ -z "${SERVICE}" ]; then
      echo -e "${RED}[ERROR]${RESET} ${BOLD}Service name is required${RESET}"
      usage
      exit 1
    fi

    echo -e "${LIGHT_BLUE}[LOGS]${RESET} ${BOLD}Showing logs for $SERVICE...${RESET}"
    docker logs "${SERVICE}"
    ;;

  *)
    echo -e "${RED}[ERROR]${RESET} ${BOLD}Unknown command: ${COMMAND}${RESET}"
    usage
    exit 1
    ;;
esac<|MERGE_RESOLUTION|>--- conflicted
+++ resolved
@@ -58,13 +58,9 @@
   echo
   echo -e "${BOLD}${LIGHT_BLUE}Commands:${RESET}"
   echo -e "  ${YELLOW}deploy${RESET} ${CYAN}[--build]${RESET}    WIP: Deploy the full fhevm stack (optionally rebuild images)"
-<<<<<<< HEAD
   echo -e "  ${YELLOW}pause${RESET} ${CYAN}[CONTRACTS]${RESET}     Pause specific contracts (host|gateway)"
   echo -e "  ${YELLOW}unpause${RESET} ${CYAN}[CONTRACTS]${RESET}     Unpause specific contracts (host|gateway)"
-  echo -e "  ${YELLOW}test${RESET} ${CYAN}[TYPE]${RESET}         Run tests (input-proof|user-decryption|public-decryption|erc20|debug)"
-=======
   echo -e "  ${YELLOW}test${RESET} ${CYAN}[TYPE]${RESET}         Run tests (input-proof|user-decryption|public-decryption|delegate-user-decryption|random|random-subset|operators|erc20|debug)"
->>>>>>> fadd8c1f
   echo -e "  ${YELLOW}upgrade${RESET} ${CYAN}[SERVICE]${RESET}   Upgrade specific service (host|gateway|connector|coprocessor|relayer|test-suite)"
   echo -e "  ${YELLOW}clean${RESET}               Remove all containers and volumes"
   echo -e "  ${YELLOW}logs${RESET} ${CYAN}[SERVICE]${RESET}      View logs for a specific service"
