--- conflicted
+++ resolved
@@ -11,13 +11,6 @@
   before(async function () {
     await faucetSigners(3);
     this.signers = await getSigners();
-<<<<<<< HEAD
-  });
-
-  beforeEach(async function () {
-    // Increase timeout for beforeEach
-=======
->>>>>>> e8acd26d
     this.comp = await deployCompFixture();
 
     const instances = await createInstances(await this.comp.getAddress(), ethers, this.signers);
