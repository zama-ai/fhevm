---
layout:
  title:
    visible: true
  description:
    visible: true
  tableOfContents:
    visible: true
  outline:
    visible: true
  pagination:
    visible: false
---

# Welcome

<<<<<<< HEAD
**Welcome to the Zama Confidential Blockchain Protocol Docs.**\
The docs aim to guide you to build confidential dApps on top of any L1 or L2 using Fully Homomorphic Encryption (FHE).

## Where to go next

If you're completely new to FHE or the Zama Protocol, we suggest first checking out the [Litepaper](https://app.gitbook.com/o/-MIF05xPVoj0l_wnOGB7/s/Edp93qMUwAKDm540ieDj/), which offers a thorough overview of the protocol.&#x20;

Otherwise:

🟨 Go to [**Quick Start**](https://app.gitbook.com/s/rDmRmmmSrBgV0SFO4eiZ/getting-started/quick-start-tutorial) to learn how to write your first confidential smart contract using FHEVM.

🟨 Go to [**Solidity Guides**](https://app.gitbook.com/o/-MIF05xPVoj0l_wnOGB7/s/rDmRmmmSrBgV0SFO4eiZ/) to explore how encrypted types, operations, ACLs, and other core features work in practice.

🟨 Go to [**Relayer SDK Guides**](https://app.gitbook.com/o/-MIF05xPVoj0l_wnOGB7/s/Xn2WDIaMPelG4OHaUISx/) to build a frontend that can encrypt, decrypt, and interact securely with the blockchain.

🟨 Go to [**FHE on Blockchain**](architecture/overview.md) to learn the architecture in depth and understand how encrypted computation flows through both on-chain and off-chain components.

🟨 Go to [**Examples**](https://app.gitbook.com/o/-MIF05xPVoj0l_wnOGB7/s/UTmYJ1UQyasGNx2K8Aqd/) to find reference and inspiration from smart contract examples and and dApp examples.

### Help center
=======
Welcome to the Zama Protocol Documentation, your guide to building confidential applications on public blockchains using **Fully Homomorphic Encryption (FHE)**.

Zama Protocol enables developers to write smart contracts that compute on encrypted data without ever decrypting it. This means sensitive user inputs, interactions, and outcomes can remain private onchain.

## Where to go next?

\[To Update]

## Help center
>>>>>>> bf8cb90b

Ask technical questions and discuss with the community.

* [Community forum](https://community.zama.ai/c/fhevm/15)
* [Discord channel](https://discord.com/invite/fhe-org)
<<<<<<< HEAD
* [Discord channe](https://discord.com/invite/fhe-org)
=======
* [Telegram](https://t.me/+Ojt5y-I7oR42MTkx)
>>>>>>> bf8cb90b
<|MERGE_RESOLUTION|>--- conflicted
+++ resolved
@@ -14,7 +14,6 @@
 
 # Welcome
 
-<<<<<<< HEAD
 **Welcome to the Zama Confidential Blockchain Protocol Docs.**\
 The docs aim to guide you to build confidential dApps on top of any L1 or L2 using Fully Homomorphic Encryption (FHE).
 
@@ -35,24 +34,8 @@
 🟨 Go to [**Examples**](https://app.gitbook.com/o/-MIF05xPVoj0l_wnOGB7/s/UTmYJ1UQyasGNx2K8Aqd/) to find reference and inspiration from smart contract examples and and dApp examples.
 
 ### Help center
-=======
-Welcome to the Zama Protocol Documentation, your guide to building confidential applications on public blockchains using **Fully Homomorphic Encryption (FHE)**.
-
-Zama Protocol enables developers to write smart contracts that compute on encrypted data without ever decrypting it. This means sensitive user inputs, interactions, and outcomes can remain private onchain.
-
-## Where to go next?
-
-\[To Update]
-
-## Help center
->>>>>>> bf8cb90b
 
 Ask technical questions and discuss with the community.
 
 * [Community forum](https://community.zama.ai/c/fhevm/15)
-* [Discord channel](https://discord.com/invite/fhe-org)
-<<<<<<< HEAD
-* [Discord channe](https://discord.com/invite/fhe-org)
-=======
-* [Telegram](https://t.me/+Ojt5y-I7oR42MTkx)
->>>>>>> bf8cb90b
+* [Discord channel](https://discord.com/invite/fhe-org)