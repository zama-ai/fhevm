--- conflicted
+++ resolved
@@ -12,18 +12,17 @@
     /// @param caller       account calling the allowForDecryption function.
     /// @param handlesList  List of handles allowed for decryption.
     event AllowedForDecryption(address indexed caller, bytes32[] handlesList);
-<<<<<<< HEAD
 
     /// @notice                 Emitted when a new delegation is requested.
-    /// @param delegator        Delegator address.
-    /// @param delegatee        Delegatee address.
-    /// @param contractAddress  Contract address.
+    /// @param delegator        The address of the account that delegates access to its handles.
+    /// @param delegate         The address of the account that receives the delegation.
+    /// @param contractAddress  The contract address to delegate access to.
     /// @param delegationCounter    Delegation counter.
     /// @param oldExpiryDate    Previous Expiry Date.
     /// @param newExpiryDate    New Expiry Date.
     event NewDelegation(
         address indexed delegator,
-        address indexed delegatee,
+        address indexed delegate,
         address contractAddress,
         uint64 delegationCounter,
         uint64 oldExpiryDate,
@@ -31,14 +30,14 @@
     );
 
     /// @notice                 Emitted when a delegation is revoked.
-    /// @param delegator        Delegator address.
-    /// @param delegatee        Delegatee address.
-    /// @param contractAddress  Contract address.
+    /// @param delegator        The address of the account that delegates access to its handles.
+    /// @param delegate         The address of the account that receives the delegation.
+    /// @param contractAddress  The contract address to delegate access to.
     /// @param delegationCounter    Delegation counter.
     /// @param oldExpiryDate    Previous Expiry Date.
     event RevokedDelegation(
         address indexed delegator,
-        address indexed delegatee,
+        address indexed delegate,
         address contractAddress,
         uint64 delegationCounter,
         uint64 oldExpiryDate
@@ -47,6 +46,4 @@
     /// @notice Emitted when the pauser address is updated.
     /// @param newPauser New pauser address.
     event UpdatePauser(address indexed newPauser);
-=======
->>>>>>> e30f5be6
 }