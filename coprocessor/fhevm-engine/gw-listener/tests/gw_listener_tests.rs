use std::{
    sync::{Arc, OnceLock, RwLock},
    time::Duration,
};

use alloy::{
    network::EthereumWallet,
    node_bindings::{Anvil, AnvilInstance},
    primitives::U256,
    providers::{Provider, ProviderBuilder, WsConnect},
    signers::local::PrivateKeySigner,
    sol,
};

use async_trait::async_trait;
use aws_sdk_s3::{operation::get_object::GetObjectError, Client};
use gw_listener::{
    aws_s3::{AwsS3Client, AwsS3Interface},
    gw_listener::{key_id_to_key_bucket, to_bucket_key_prefix, GatewayListener},
    ConfigSettings,
};
use serial_test::serial;
use sqlx::{postgres::PgPoolOptions, Pool, Postgres};
use test_harness::instance::ImportMode;
use tokio::time::sleep;
use tokio_util::bytes;
use tokio_util::sync::CancellationToken;
use tracing::Level;
use tracing_subscriber::fmt::{writer::MakeWriterExt, MakeWriter};

sol!(
    #[sol(rpc)]
    InputVerification,
    "artifacts/InputVerification.sol/InputVerification.json"
);

sol!(
    #[sol(rpc)]
    KMSGeneration,
    "artifacts/KMSGeneration.sol/KMSGeneration.json"
);

static TEST_LOGS: OnceLock<Arc<RwLock<String>>> = OnceLock::new();

#[derive(Clone)]
struct TestLogs {
    logs: Arc<RwLock<String>>,
}

impl TestLogs {
    fn new() -> Self {
        let logs = TEST_LOGS.get_or_init(|| Arc::new(RwLock::new(String::new())));
        // Flush logs every time a new test starts.
        logs.write().unwrap().clear();
        Self { logs: logs.clone() }
    }

    fn add(&mut self, data: &[u8]) {
        let data = String::from_utf8_lossy(data).into_owned();
        *self.logs.write().unwrap() += &data;
    }

    fn contains(&self, substr: &str) -> bool {
        self.logs.read().unwrap().contains(substr)
    }
}

struct Writer {
    logs: TestLogs,
}

impl Writer {
    fn new(logs: TestLogs) -> Self {
        Self { logs }
    }
}

impl std::io::Write for Writer {
    fn write(&mut self, buf: &[u8]) -> std::io::Result<usize> {
        self.logs.add(buf);
        Ok(buf.len())
    }

    fn flush(&mut self) -> std::io::Result<()> {
        Ok(())
    }
}

impl<'a> MakeWriter<'a> for Writer {
    type Writer = Self;

    fn make_writer(&'a self) -> Self::Writer {
        Self {
            logs: self.logs.clone(),
        }
    }
}

struct TestEnvironment {
    wallet: EthereumWallet,
    conf: ConfigSettings,
    cancel_token: CancellationToken,
    _test_instance: Option<test_harness::instance::DBInstance>, // maintain db alive
    db_pool: Pool<Postgres>,
    anvil: AnvilInstance,
    test_logs: TestLogs,
}

impl TestEnvironment {
    async fn new() -> anyhow::Result<Self> {
        let test_logs = TestLogs::new();
        let writer = Writer::new(test_logs.clone());

        let _ = tracing_subscriber::fmt()
            .compact()
            .with_writer(writer.and(std::io::stdout))
            .with_level(true)
            .with_max_level(Level::INFO)
            .try_init();

        let mut conf = ConfigSettings::default();

        let mut _test_instance = None;
        if std::env::var("FORCE_DATABASE_URL").is_err() {
            let instance = test_harness::instance::setup_test_db(ImportMode::WithKeysNoSns)
                .await
                .expect("valid db instance");
            eprintln!("New test database on {}", instance.db_url());
            conf.database_url = instance.db_url().to_owned();
            _test_instance = Some(instance);
        };
        conf.error_sleep_initial_secs = 1;
        conf.error_sleep_max_secs = 1;
        let db_pool = PgPoolOptions::new()
            .max_connections(16)
            .acquire_timeout(Duration::from_secs(5))
            .connect(&conf.database_url)
            .await?;

        // Delete all proofs from the database.
        sqlx::query!("TRUNCATE verify_proofs",)
            .execute(&db_pool)
            .await?;

        // Delete last block.
        sqlx::query!("TRUNCATE gw_listener_last_block",)
            .execute(&db_pool)
            .await?;

        let anvil = Anvil::new().block_time(1).chain_id(12345).try_spawn()?;
        let signer: PrivateKeySigner = anvil.keys()[0].clone().into();
        let wallet = signer.clone().into();
        Ok(Self {
            wallet,
            conf,
            cancel_token: CancellationToken::new(),
            db_pool,
            _test_instance,
            anvil,
            test_logs,
        })
    }

    async fn wait_for_log(&self, log: &str) -> anyhow::Result<()> {
        for _ in 0..LOG_RETRY_COUNT {
            if self.test_logs.contains(log) {
                return Ok(());
            }
            sleep(RETRY_DELAY).await;
        }
        anyhow::bail!("wait_for_log() didn't find {}", log);
    }
}

const RETRY_EVENT_TO_DB: u64 = 20;
const LOG_RETRY_COUNT: u64 = 50;
const RETRY_DELAY: Duration = Duration::from_millis(500);

#[tokio::test]
#[serial(db)]
async fn verify_proof_request_inserted_into_db() -> anyhow::Result<()> {
    let env = TestEnvironment::new().await?;
    let provider = ProviderBuilder::new()
        .wallet(env.wallet)
        .connect_ws(WsConnect::new(env.anvil.ws_endpoint_url()))
        .await?;
    let aws_s3_client = AwsS3Client {};
    let input_verification = InputVerification::deploy(&provider).await?;
    let kms_generation = KMSGeneration::deploy(&provider).await?;
    let gw_listener = GatewayListener::new(
        *input_verification.address(),
        *kms_generation.address(),
        env.conf.clone(),
        env.cancel_token.clone(),
        provider.clone(),
        aws_s3_client.clone(),
    );

    let run_handle = tokio::spawn(async move { gw_listener.run().await });

    let contract_address = PrivateKeySigner::random().address();
    let user_address = PrivateKeySigner::random().address();
    let txn_req = input_verification
        .verifyProofRequest(
            U256::from(42),
            contract_address,
            user_address,
            (&[1u8; 2048]).into(),
            Vec::<u8>::new().into(),
        )
        .into_transaction_request();
    let pending_txn = provider.send_transaction(txn_req).await?;
    let receipt = pending_txn.get_receipt().await?;
    assert!(receipt.status());

<<<<<<< HEAD
    let coprocessor_context_id = input_verification
        .coprocessorContextId()
        .call()
        .await?
        .to_le_bytes::<32>();

    loop {
=======
    for retry in 0..=RETRY_EVENT_TO_DB {
        sleep(RETRY_DELAY).await;
>>>>>>> a7f438df
        let rows = sqlx::query!(
            "SELECT zk_proof_id, coprocessor_context_id, chain_id, contract_address, user_address, input, extra_data
             FROM verify_proofs",
        )
        .fetch_all(&env.db_pool)
        .await?;
        if !rows.is_empty() {
            let row = &rows[0];
            assert_eq!(row.coprocessor_context_id, coprocessor_context_id);
            assert_eq!(row.chain_id, 42);
            assert_eq!(row.contract_address, contract_address.to_string());
            assert_eq!(row.user_address, user_address.to_string());
            assert_eq!(row.input, Some([1u8; 2048].to_vec()));
            assert!(row.extra_data.is_empty());
            break;
        }
        assert!(
            retry < RETRY_EVENT_TO_DB,
            "Timed out waiting for event to be processed"
        );
    }

    env.cancel_token.cancel();
    run_handle.await??;
    Ok(())
}

async fn has_not_public_key(db_pool: &Pool<Postgres>) -> anyhow::Result<bool> {
    has_public_key_gen(db_pool, false).await.map(|b| !b)
}

async fn has_public_key(db_pool: &Pool<Postgres>) -> anyhow::Result<bool> {
    has_public_key_gen(db_pool, true).await
}

async fn has_public_key_gen(db_pool: &Pool<Postgres>, retry: bool) -> anyhow::Result<bool> {
    for _ in 0..RETRY_EVENT_TO_DB {
        sleep(RETRY_DELAY).await;
        let rows = sqlx::query!("SELECT pks_key FROM tenants WHERE chain_id = $1", 12345,)
            .fetch_all(db_pool)
            .await?;
        if !rows.is_empty() {
            let expected_key_content = "key_bytes".as_bytes().to_vec();
            if rows[0].pks_key == expected_key_content {
                return Ok(true);
            }
        }
        if !retry {
            break;
        }
    }
    Ok(false)
}

async fn has_not_server_key(db_pool: &Pool<Postgres>) -> anyhow::Result<bool> {
    has_server_key_gen(db_pool, false).await.map(|b| !b)
}

async fn has_server_key(db_pool: &Pool<Postgres>) -> anyhow::Result<bool> {
    has_server_key_gen(db_pool, true).await
}

async fn has_server_key_gen(db_pool: &Pool<Postgres>, retry: bool) -> anyhow::Result<bool> {
    for _ in 0..RETRY_EVENT_TO_DB {
        sleep(RETRY_DELAY).await;
        let rows = sqlx::query!("SELECT sks_key FROM tenants WHERE chain_id = $1", 12345,)
            .fetch_all(db_pool)
            .await?;
        if !rows.is_empty() {
            let expected_key_content = "key_bytes".as_bytes().to_vec();
            if rows[0].sks_key == expected_key_content {
                return Ok(true);
            }
        }
        if !retry {
            break;
        }
    }
    Ok(false)
}

async fn has_not_crs(db_pool: &Pool<Postgres>) -> anyhow::Result<bool> {
    has_crs_gen(db_pool, false).await.map(|b| !b)
}

async fn has_crs(db_pool: &Pool<Postgres>) -> anyhow::Result<bool> {
    has_crs_gen(db_pool, true).await
}

async fn has_crs_gen(db_pool: &Pool<Postgres>, retry: bool) -> anyhow::Result<bool> {
    for _ in 0..RETRY_EVENT_TO_DB {
        sleep(RETRY_DELAY).await;
        let rows = sqlx::query!(
            "SELECT public_params FROM tenants WHERE chain_id = $1",
            12345,
        )
        .fetch_all(db_pool)
        .await?;
        if !rows.is_empty() {
            let expected_key_content = "key_bytes".as_bytes().to_vec();
            if rows[0].public_params == expected_key_content {
                return Ok(true);
            }
        }
        if !retry {
            break;
        }
    }
    Ok(false)
}

#[derive(Clone)]
pub struct AwsS3ClientMocked(Client);

#[async_trait]
impl AwsS3Interface for AwsS3ClientMocked {
    async fn get_bucket_key(
        &self,
        _url: &str,
        bucket: &str,
        key: &str,
    ) -> anyhow::Result<bytes::Bytes> {
        Ok(self
            .0
            .get_object()
            .bucket(bucket)
            .key(key)
            .send()
            .await?
            .body
            .collect()
            .await?
            .into_bytes())
    }
}

// test bad bucket
// test bad key
#[tokio::test]
#[serial(db)]
async fn keygen_ok() -> anyhow::Result<()> {
    use aws_sdk_s3::operation::get_object::GetObjectOutput;
    use aws_sdk_s3::primitives::ByteStream;
    use aws_sdk_s3::Client;
    use aws_smithy_mocks::RuleMode;
    use aws_smithy_mocks::{mock, mock_client};
    use gw_listener::KeyType;

    // see ../contracts/KMSGeneration.sol
    let buckets = [
        "test-bucket1/PUB-P1",
        "test-bucket2/PUB-P2",
        "test-bucket3/PUB-P3",
        "test-bucket4/PUB-P4",
    ];

    let keys_digests = [KeyType::PublicKey, KeyType::ServerKey];

    let key_id = U256::from(16);

    let mut rules = vec![];
    for &bucket in &buckets {
        for key_type in &keys_digests {
            let key_type_str: &str = to_bucket_key_prefix(*key_type);
            let key_id_no_0x = key_id_to_key_bucket(key_id);
            let key = format!("{}/{}", key_type_str, key_id_no_0x);
            eprintln!("Adding {}/{}", bucket, key);
            let get_object_rule = mock!(Client::get_object)
                .match_requests(move |req| req.bucket() == Some(bucket) && req.key() == Some(&key))
                .then_output(|| {
                    GetObjectOutput::builder()
                        .body(ByteStream::from_static(b"key_bytes"))
                        .build()
                });
            rules.push(get_object_rule);
        }
    }
    for &bucket in &buckets {
        let key_id_no_0x = &format!("{key_id:064X}");
        let key = format!("PUB/CRS/{key_id_no_0x}");
        eprintln!("Adding {}/{}", bucket, key);
        let get_object_rule = mock!(Client::get_object)
            .match_requests(move |req| req.bucket() == Some(bucket) && req.key() == Some(&key))
            .then_output(|| {
                GetObjectOutput::builder()
                    .body(ByteStream::from_static(b"key_bytes"))
                    .build()
            });
        rules.push(get_object_rule);
    }
    let rules_ref: Vec<_> = rules.iter().collect();

    // Create a mocked client with the rule
    let s3 = mock_client!(aws_sdk_s3, RuleMode::MatchAny, &rules_ref);

    let env = TestEnvironment::new().await?;
    let provider = ProviderBuilder::new()
        .wallet(env.wallet)
        .connect_ws(WsConnect::new(env.anvil.ws_endpoint_url()))
        .await?;
    let aws_s3_client = AwsS3ClientMocked(s3);
    let input_verification = InputVerification::deploy(&provider).await?;
    let kms_generation = KMSGeneration::deploy(&provider).await?;
    let gw_listener = GatewayListener::new(
        *input_verification.address(),
        *kms_generation.address(),
        env.conf.clone(),
        env.cancel_token.clone(),
        provider.clone(),
        aws_s3_client.clone(),
    );

    let listener = tokio::spawn(async move { gw_listener.run().await });

    assert!(has_not_public_key(&env.db_pool.clone()).await?);
    assert!(has_not_server_key(&env.db_pool.clone()).await?);
    assert!(has_not_crs(&env.db_pool.clone()).await?);

    let txn_req = kms_generation
        .keygen_public_key()
        .into_transaction_request();
    let pending_txn = provider.send_transaction(txn_req).await?;
    let receipt = pending_txn.get_receipt().await?;
    assert!(receipt.status());
    assert!(has_public_key(&env.db_pool.clone()).await?);

    let txn_req = kms_generation
        .keygen_server_key()
        .into_transaction_request();
    let pending_txn = provider.send_transaction(txn_req).await?;
    let receipt = pending_txn.get_receipt().await?;
    assert!(receipt.status());
    assert!(has_server_key(&env.db_pool.clone()).await?);

    let txn_req = kms_generation.crsgen().into_transaction_request();
    let pending_txn = provider.send_transaction(txn_req).await?;
    let receipt = pending_txn.get_receipt().await?;
    assert!(receipt.status());
    assert!(has_crs(&env.db_pool.clone()).await?);

    env.cancel_token.cancel();
    listener.abort();
    Ok(())
}

#[tokio::test]
#[serial(db)]
async fn keygen_compromised_key() -> anyhow::Result<()> {
    use aws_sdk_s3::operation::get_object::GetObjectOutput;
    use aws_sdk_s3::primitives::ByteStream;
    use aws_sdk_s3::Client;
    use aws_smithy_mocks::RuleMode;
    use aws_smithy_mocks::{mock, mock_client};
    use gw_listener::KeyType;

    // see ../contracts/KMSGeneration.sol
    let buckets = [
        "test-bucket1/PUB-P1",
        "test-bucket2/PUB-P2",
        "test-bucket3/PUB-P3",
        "test-bucket4/PUB-P4",
    ];

    let keys_digests = [KeyType::PublicKey, KeyType::ServerKey];

    let key_id = U256::from(16);

    let mut rules = vec![];
    for bucket in buckets {
        for key_type in &keys_digests {
            let key_type_str: &str = to_bucket_key_prefix(*key_type);
            let key_id_no_0x = key_id_to_key_bucket(key_id);
            let key = format!("{}/{}", key_type_str, key_id_no_0x);
            eprintln!("Adding {}/{}", bucket, key);
            let get_object_rule = mock!(Client::get_object)
                .match_requests(move |req| req.bucket() == Some(bucket) && req.key() == Some(&key))
                .then_output(|| {
                    GetObjectOutput::builder()
                        .body(ByteStream::from_static(b"bad_key_bytes"))
                        .build()
                });
            rules.push(get_object_rule);
        }
    }
    let rules_ref: Vec<_> = rules.iter().collect();

    // Create a mocked client with the rule
    let s3 = mock_client!(aws_sdk_s3, RuleMode::MatchAny, &rules_ref);

    let env = TestEnvironment::new().await?;
    let provider = ProviderBuilder::new()
        .wallet(env.wallet.clone())
        .connect_ws(WsConnect::new(env.anvil.ws_endpoint_url()))
        .await?;
    let aws_s3_client = AwsS3ClientMocked(s3);
    let input_verification = InputVerification::deploy(&provider).await?;
    let kms_generation = KMSGeneration::deploy(&provider).await?;
    let gw_listener = GatewayListener::new(
        *input_verification.address(),
        *kms_generation.address(),
        env.conf.clone(),
        env.cancel_token.clone(),
        provider.clone(),
        aws_s3_client.clone(),
    );

    let result = tokio::spawn(async move { gw_listener.run().await });

    assert!(has_not_public_key(&env.db_pool.clone()).await?);
    assert!(has_not_server_key(&env.db_pool.clone()).await?);

    let txn_req = kms_generation
        .keygen(1) // Test
        .into_transaction_request();
    let pending_txn = provider.send_transaction(txn_req).await?;
    let receipt = pending_txn.get_receipt().await?;
    assert!(receipt.status());

    env.wait_for_log("Invalid Key digest").await?;

    assert!(has_not_public_key(&env.db_pool.clone()).await?);
    assert!(has_not_server_key(&env.db_pool.clone()).await?);

    env.cancel_token.cancel();
    result.await??;

    Ok(())
}

#[tokio::test]
#[serial(db)]
async fn keygen_bad_key_or_bucket() -> anyhow::Result<()> {
    use aws_sdk_s3::operation::get_object::GetObjectOutput;
    use aws_sdk_s3::primitives::ByteStream;
    use aws_sdk_s3::Client;
    use aws_smithy_mocks::RuleMode;
    use aws_smithy_mocks::{mock, mock_client};
    use gw_listener::KeyType;

    // see ../contracts/KMSGeneration.sol
    let buckets = [
        "test-bucket1/PUB-P1",
        "test-bucket2/PUB-P2",
        "test-bucket3/PUB-P3",
        "test-bucket4/PUB-P4",
    ];

    let keys_digests = [KeyType::PublicKey, KeyType::ServerKey];

    let key_id = U256::from(16);

    let mut rules = vec![];
    for (i, bucket) in buckets.iter().copied().enumerate() {
        for key_type in &keys_digests {
            let key_type_str: &str = to_bucket_key_prefix(*key_type);
            let key_id_no_0x = key_id_to_key_bucket(key_id);
            let key = format!("{}/{}", key_type_str, key_id_no_0x);
            eprintln!("Adding {}/{}", bucket, key);
            let get_object_rule = mock!(Client::get_object)
                .match_requests(move |req| req.bucket() == Some(bucket) && req.key() == Some(&key));
            let get_object_rule = if i < 3 {
                // most bucket fails
                get_object_rule.then_error(|| {
                    let nsk = aws_sdk_s3::types::error::NoSuchKey::builder()
                        .message("")
                        .build();
                    GetObjectError::NoSuchKey(nsk)
                })
            } else {
                get_object_rule.then_output(|| {
                    GetObjectOutput::builder()
                        .body(ByteStream::from_static(b"key_bytes"))
                        .build()
                })
            };
            rules.push(get_object_rule);
        }
    }
    let rules_ref: Vec<_> = rules.iter().collect();

    // Create a mocked client with the rule
    let s3 = mock_client!(aws_sdk_s3, RuleMode::MatchAny, &rules_ref);

    let env = TestEnvironment::new().await?;
    let provider = ProviderBuilder::new()
        .wallet(env.wallet)
        .connect_ws(WsConnect::new(env.anvil.ws_endpoint_url()))
        .await?;
    let aws_s3_client = AwsS3ClientMocked(s3);
    let input_verification = InputVerification::deploy(&provider).await?;
    let kms_generation = KMSGeneration::deploy(&provider).await?;
    let gw_listener = GatewayListener::new(
        *input_verification.address(),
        *kms_generation.address(),
        env.conf.clone(),
        env.cancel_token.clone(),
        provider.clone(),
        aws_s3_client.clone(),
    );

    let listener = tokio::spawn(async move { gw_listener.run().await });

    assert!(has_not_public_key(&env.db_pool.clone()).await?);
    assert!(has_not_server_key(&env.db_pool.clone()).await?);

    let txn_req = kms_generation
        .keygen(1) // Test
        .into_transaction_request();
    let pending_txn = provider.send_transaction(txn_req).await?;
    let receipt = pending_txn.get_receipt().await?;
    assert!(receipt.status());

    assert!(has_public_key(&env.db_pool.clone()).await?);
    assert!(has_server_key(&env.db_pool.clone()).await?);

    env.cancel_token.cancel();
    listener.abort();
    Ok(())
}<|MERGE_RESOLUTION|>--- conflicted
+++ resolved
@@ -213,18 +213,14 @@
     let receipt = pending_txn.get_receipt().await?;
     assert!(receipt.status());
 
-<<<<<<< HEAD
     let coprocessor_context_id = input_verification
         .coprocessorContextId()
         .call()
         .await?
         .to_le_bytes::<32>();
 
-    loop {
-=======
     for retry in 0..=RETRY_EVENT_TO_DB {
         sleep(RETRY_DELAY).await;
->>>>>>> a7f438df
         let rows = sqlx::query!(
             "SELECT zk_proof_id, coprocessor_context_id, chain_id, contract_address, user_address, input, extra_data
              FROM verify_proofs",
