// SPDX-License-Identifier: MIT

pragma solidity ^0.8.27;

import {AccessControlDefaultAdminRulesUpgradeable} from "@openzeppelin/contracts-upgradeable/access/extensions/AccessControlDefaultAdminRulesUpgradeable.sol";
import {ERC20VotesUpgradeable} from "@openzeppelin/contracts-upgradeable/token/ERC20/extensions/ERC20VotesUpgradeable.sol";
import {UUPSUpgradeable} from "@openzeppelin/contracts/proxy/utils/UUPSUpgradeable.sol";
import {IERC20} from "@openzeppelin/contracts/token/ERC20/IERC20.sol";
import {SafeERC20} from "@openzeppelin/contracts/token/ERC20/utils/SafeERC20.sol";
import {Math} from "@openzeppelin/contracts/utils/math/Math.sol";
import {SafeCast} from "@openzeppelin/contracts/utils/math/SafeCast.sol";
import {SignedMath} from "@openzeppelin/contracts/utils/math/SignedMath.sol";
import {Checkpoints} from "@openzeppelin/contracts/utils/structs/Checkpoints.sol";
import {Time} from "@openzeppelin/contracts/utils/types/Time.sol";

interface IERC20Mintable is IERC20 {
    function mint(address to, uint256 amount) external;
}

/**
 * @dev Staking contract that distributes newly minted tokens to eligible accounts at a configurable flow rate.
 *
 * NOTE: This staking contract does not support non-standard ERC-20 tokens such as fee-on-transfer or rebasing tokens.
 * @custom:security-contact security@zama.ai
 */
contract ProtocolStaking is AccessControlDefaultAdminRulesUpgradeable, ERC20VotesUpgradeable, UUPSUpgradeable {
    using Checkpoints for Checkpoints.Trace208;
    using SafeERC20 for IERC20;
    using Math for uint256;

    /// @custom:storage-location erc7201:zama.storage.ProtocolStaking
    struct ProtocolStakingStorage {
        // Stake - general
        address _stakingToken;
        uint256 _totalEligibleStakedWeight;
        // Stake - release
        uint48 _unstakeCooldownPeriod;
        mapping(address account => Checkpoints.Trace208) _unstakeRequests;
        mapping(address account => uint256) _released;
        // Reward - issuance curve
        uint256 _lastUpdateTimestamp;
        uint256 _lastUpdateReward;
        uint256 _rewardRate;
        // Reward - recipient
        mapping(address staker => address) _rewardsRecipient;
        // Reward - payment tracking
        mapping(address staker => int256) _paid;
        int256 _totalVirtualPaid;
    }

    // keccak256(abi.encode(uint256(keccak256("zama.storage.ProtocolStaking")) - 1)) & ~bytes32(uint256(0xff))
    bytes32 private constant PROTOCOL_STAKING_STORAGE_LOCATION =
        0x6867237db38693700f305f18dff1dbf600e282237f7d452b4c792e6b019c6b00;
    bytes32 private constant UPGRADER_ROLE = keccak256("UPGRADER_ROLE");
    bytes32 private constant MANAGER_ROLE = keccak256("MANAGER_ROLE");
    bytes32 private constant ELIGIBLE_ACCOUNT_ROLE = keccak256("ELIGIBLE_ACCOUNT_ROLE");

    /// @dev Emitted when tokens are staked by an account.
    event TokensStaked(address indexed account, uint256 amount);
    /// @dev Emitted when tokens are unstaked by an account.
    event TokensUnstaked(address indexed account, address indexed recipient, uint256 amount, uint48 releaseTime);
    /// @dev Emitted when tokens are released to a recipient after the unstaking cooldown period.
    event TokensReleased(address indexed recipient, uint256 amount);
    /// @dev Emitted when rewards of an account are claimed.
    event RewardsClaimed(address indexed account, address indexed recipient, uint256 amount);
    /// @dev Emitted when the reward rate is updated.
    event RewardRateSet(uint256 rewardRate);
    /// @dev Emitted when the unstake cooldown is updated.
    event UnstakeCooldownPeriodSet(uint256 unstakeCooldownPeriod);
    /// @dev Emitted when the reward recipient of an account is updated.
    event RewardsRecipientSet(address indexed account, address indexed recipient);

    /// @dev The account cannot be made eligible.
    error InvalidEligibleAccount(address account);
    /// @dev The tokens cannot be transferred.
    error TransferDisabled();
    /// @dev The unstake cooldown period is invalid.
    error InvalidUnstakeCooldownPeriod();

    /// @custom:oz-upgrades-unsafe-allow constructor
    constructor() {
        _disableInitializers();
    }

    /// @dev Initializes this upgradeable protocol staking contract.
    function initialize(
        string memory name,
        string memory symbol,
        string memory version,
        address stakingToken_,
        address governor,
        address upgrader,
        address manager,
        uint48 initialUnstakeCooldownPeriod
    ) public initializer {
        __AccessControlDefaultAdminRules_init(0, governor);
        _grantRole(UPGRADER_ROLE, upgrader);
        _grantRole(MANAGER_ROLE, manager);
        _setRoleAdmin(ELIGIBLE_ACCOUNT_ROLE, MANAGER_ROLE);
        __ERC20_init(name, symbol);
        __EIP712_init(name, version);
        _getProtocolStakingStorage()._stakingToken = stakingToken_;
        _setUnstakeCooldownPeriod(initialUnstakeCooldownPeriod);
    }

    /**
     * @dev Stake `amount` tokens from `msg.sender`.
     * @param amount The amount of tokens to stake.
     */
    function stake(uint256 amount) public {
        _mint(msg.sender, amount);
        IERC20(stakingToken()).safeTransferFrom(msg.sender, address(this), amount);

        emit TokensStaked(msg.sender, amount);
    }

    /**
     * @dev Unstake `amount` tokens from `msg.sender`'s staked balance to `msg.sender`.
     *
     * NOTE: Unstaked tokens are released by calling {release} after {unstakeCooldownPeriod}.
     * WARNING: Unstake release times are strictly increasing per account even if the cooldown period
     * is reduced. For a given account to fully realize the reduction in cooldown period, they may need
     * to wait up to `OLD_COOLDOWN_PERIOD - NEW_COOLDOWN_PERIOD` seconds after the cooldown period is updated.
     *
     * @param amount The amount of tokens to unstake.
     * @return releaseTime The timestamp when the unstaked tokens can be released.
     */
    function unstake(uint256 amount) public returns (uint48) {
        _burn(msg.sender, amount);

        ProtocolStakingStorage storage $ = _getProtocolStakingStorage();
        (, uint256 lastReleaseTime, uint256 totalRequestedToWithdraw) = $
            ._unstakeRequests[msg.sender]
            .latestCheckpoint();
        uint48 releaseTime = SafeCast.toUint48(Math.max(Time.timestamp() + $._unstakeCooldownPeriod, lastReleaseTime));
        $._unstakeRequests[msg.sender].push(releaseTime, uint208(totalRequestedToWithdraw + amount));

        emit TokensUnstaked(msg.sender, msg.sender, amount, releaseTime);
        return releaseTime;
    }

    /**
     * @dev Releases tokens requested for unstaking after the cooldown period to `account`.
     * @param account The account to release tokens to.
     */
    function release(address account) public virtual {
        ProtocolStakingStorage storage $ = _getProtocolStakingStorage();
        uint256 totalAmountCooledDown = $._unstakeRequests[account].upperLookup(Time.timestamp());
        uint256 amountToRelease = totalAmountCooledDown - $._released[account];
        if (amountToRelease > 0) {
            $._released[account] = totalAmountCooledDown;
            IERC20(stakingToken()).safeTransfer(account, amountToRelease);
            emit TokensReleased(account, amountToRelease);
        }
    }

    /**
     * @dev Claim staking rewards for `account`. Can be called by anyone.
     * @param account The account to claim rewards for.
     */
    function claimRewards(address account) public {
        uint256 rewards = earned(account);
        if (rewards > 0) {
            _getProtocolStakingStorage()._paid[account] += SafeCast.toInt256(rewards);
            address recipient = rewardsRecipient(account);
            IERC20Mintable(stakingToken()).mint(recipient, rewards);
            emit RewardsClaimed(account, recipient, rewards);
        }
    }

    /**
     * @dev Sets the reward rate in tokens per second. Only callable by `MANAGER_ROLE` role.
     * @param rewardRate_ The new reward rate in tokens per second.
     */
    function setRewardRate(uint256 rewardRate_) public onlyRole(MANAGER_ROLE) {
        ProtocolStakingStorage storage $ = _getProtocolStakingStorage();
        $._lastUpdateReward = _historicalReward();
        $._lastUpdateTimestamp = Time.timestamp();
        $._rewardRate = rewardRate_;

        emit RewardRateSet(rewardRate_);
    }

    /**
     * @dev Adds the eligible account role to `account`. Only accounts with the eligible account
     * role earn rewards for staked tokens. Only callable by the role admin for
     * `ELIGIBLE_ACCOUNT_ROLE`. By default this is `MANAGER_ROLE`.
     * @param account The account to grant the `ELIGIBLE_ACCOUNT_ROLE` role to.
     */
    function addEligibleAccount(address account) public {
        grantRole(ELIGIBLE_ACCOUNT_ROLE, account);
    }

    /**
     * @dev Removes the eligible account role from `account`. `account` stops to earn rewards
     * but maintains all existing rewards. Only callable by the role admin for
     * `ELIGIBLE_ACCOUNT_ROLE`. By default this is `MANAGER_ROLE`.
     * @param account The account to revoke the `ELIGIBLE_ACCOUNT_ROLE` role from.
     */
    function removeEligibleAccount(address account) public {
        revokeRole(ELIGIBLE_ACCOUNT_ROLE, account);
    }

    /**
     * @dev Sets the {unstake} cooldown period in seconds to `unstakeCooldownPeriod`. Only callable
     * by `MANAGER_ROLE` role. See {unstake} for important notes regarding the cooldown period.
     * @param unstakeCooldownPeriod_ The new unstake cooldown period.
     */
    function setUnstakeCooldownPeriod(uint48 unstakeCooldownPeriod_) public onlyRole(MANAGER_ROLE) {
        _setUnstakeCooldownPeriod(unstakeCooldownPeriod_);
    }

    /**
     * @dev Sets the reward recipient for `msg.sender` to `recipient`. All future rewards for
     * `msg.sender` will be sent to `recipient`.
<<<<<<< HEAD
     * @param recipient The recipient that will receive rewards on behalf of `msg.sender` for all future  
     * {claimRewards} calls. If `recipient` is set to `address(0)`, rewards will be sent to the staking account.
=======
     * @param recipient The recipient that will receive rewards on behalf of `msg.sender` for all future  {claimRewards} calls.
     * A value of `address(0)` indicates that rewards should be sent to `msg.sender`.
>>>>>>> c24b9d3b
     */
    function setRewardsRecipient(address recipient) public {
        _getProtocolStakingStorage()._rewardsRecipient[msg.sender] = recipient;

        emit RewardsRecipientSet(msg.sender, recipient);
    }

    /**
     * @dev Gets the amount of rewards earned by `account` at the current `block.timestamp`.
     * @param account The account to check rewards for.
     * @return The earned amount.
     */
    function earned(address account) public view returns (uint256) {
        ProtocolStakingStorage storage $ = _getProtocolStakingStorage();
        uint256 stakedWeight = isEligibleAccount(account) ? weight(balanceOf(account)) : 0;
        // if stakedWeight == 0, there is a risk of totalStakedWeight == 0. To avoid div by 0 just return 0
        uint256 allocation = stakedWeight > 0 ? _allocation(stakedWeight, $._totalEligibleStakedWeight) : 0;
        // Accounting rounding may have a marginal impact on earned rewards (dust).
        return SafeCast.toUint256(SignedMath.max(0, SafeCast.toInt256(allocation) - $._paid[account]));
    }

    /// @dev Returns the staking token which is used for staking and rewards.
    function stakingToken() public view returns (address) {
        return _getProtocolStakingStorage()._stakingToken;
    }

    /**
     * @dev Gets the staking weight for a given amount of tokens.
     * @param amount The amount being weighted.
     * @return The staking weight.
     */
    function weight(uint256 amount) public pure returns (uint256) {
        return Math.sqrt(amount);
    }

    /// @dev Returns the current total staked weight.
    function totalStakedWeight() public view returns (uint256) {
        return _getProtocolStakingStorage()._totalEligibleStakedWeight;
    }

    /// @dev Returns the current unstake cooldown period in seconds.
    function unstakeCooldownPeriod() public view returns (uint256) {
        return _getProtocolStakingStorage()._unstakeCooldownPeriod;
    }

    /**
     * @dev Gets the amount of tokens that have been unstaked but not released yet
     * for a given account `account`.
     * @param account The account having tokens cooling down.
     * @return The releasable amount of tokens after the cooldown period.
     */
    function awaitingRelease(address account) public view virtual returns (uint256) {
        ProtocolStakingStorage storage $ = _getProtocolStakingStorage();
        return $._unstakeRequests[account].latest() - $._released[account];
    }

    /**
     * @dev Gets the current protocol reward rate in tokens distributed per second.
     * @return The reward rate.
     */
    function rewardRate() public view returns (uint256) {
        return _getProtocolStakingStorage()._rewardRate;
    }

    /**
     * @dev Gets the recipient for rewards earned by `account`.
     * @param account The account that earned rewards.
     * @return The rewards recipient.
     */
    function rewardsRecipient(address account) public view returns (address) {
        address storedRewardsRecipient = _getProtocolStakingStorage()._rewardsRecipient[account];
        return storedRewardsRecipient == address(0) ? account : storedRewardsRecipient;
    }

    /**
     * @dev Indicates if the given account `account` has the eligible account role.
     * @param account The account being checked for eligibility.
     * @return True if eligible.
     */
    function isEligibleAccount(address account) public view returns (bool) {
        return hasRole(ELIGIBLE_ACCOUNT_ROLE, account);
    }

    function _grantRole(bytes32 role, address account) internal override returns (bool) {
        bool success = super._grantRole(role, account);
        if (role == ELIGIBLE_ACCOUNT_ROLE && success) {
            require(account != address(0), InvalidEligibleAccount(account));
            _updateRewards(account, 0, weight(balanceOf(account)));
        }
        return success;
    }

    function _revokeRole(bytes32 role, address account) internal override returns (bool) {
        bool success = super._revokeRole(role, account);
        if (role == ELIGIBLE_ACCOUNT_ROLE && success) {
            _updateRewards(account, weight(balanceOf(account)), 0);
        }
        return success;
    }

    function _setUnstakeCooldownPeriod(uint48 unstakeCooldownPeriod_) internal {
        require(unstakeCooldownPeriod_ != 0 && unstakeCooldownPeriod_ <= 365 days, InvalidUnstakeCooldownPeriod());
        _getProtocolStakingStorage()._unstakeCooldownPeriod = unstakeCooldownPeriod_;

        emit UnstakeCooldownPeriodSet(unstakeCooldownPeriod_);
    }

    function _updateRewards(address user, uint256 weightBefore, uint256 weightAfter) internal {
        ProtocolStakingStorage storage $ = _getProtocolStakingStorage();
        uint256 oldTotalWeight = $._totalEligibleStakedWeight;
        $._totalEligibleStakedWeight = oldTotalWeight - weightBefore + weightAfter;

        if (oldTotalWeight == 0) {
            $._lastUpdateReward = 0;
            $._totalVirtualPaid = 0;
            $._lastUpdateTimestamp = Time.timestamp();
        } else if (weightBefore != weightAfter) {
            if (weightBefore > weightAfter) {
                int256 virtualAmount = SafeCast.toInt256(_allocation(weightBefore - weightAfter, oldTotalWeight));
                $._paid[user] -= virtualAmount;
                $._totalVirtualPaid -= virtualAmount;
            } else {
                int256 virtualAmount = SafeCast.toInt256(_allocation(weightAfter - weightBefore, oldTotalWeight));
                $._paid[user] += virtualAmount;
                $._totalVirtualPaid += virtualAmount;
            }
        }
    }

    function _update(address from, address to, uint256 value) internal override {
        // Disable Transfers
        require(from == address(0) || to == address(0), TransferDisabled());
        if (isEligibleAccount(from)) {
            uint256 balanceBefore = balanceOf(from);
            uint256 balanceAfter = balanceBefore - value;
            _updateRewards(from, weight(balanceBefore), weight(balanceAfter));
        }
        if (isEligibleAccount(to)) {
            uint256 balanceBefore = balanceOf(to);
            uint256 balanceAfter = balanceBefore + value;
            _updateRewards(to, weight(balanceBefore), weight(balanceAfter));
        }
        super._update(from, to, value);
    }

    function _authorizeUpgrade(address newImplementation) internal override onlyRole(UPGRADER_ROLE) {}

    function _historicalReward() internal view returns (uint256) {
        ProtocolStakingStorage storage $ = _getProtocolStakingStorage();
        return $._lastUpdateReward + (Time.timestamp() - $._lastUpdateTimestamp) * $._rewardRate;
    }

    function _allocation(uint256 share, uint256 total) private view returns (uint256) {
        return
            SafeCast
                .toUint256(SafeCast.toInt256(_historicalReward()) + _getProtocolStakingStorage()._totalVirtualPaid)
                .mulDiv(share, total);
    }

    function _getProtocolStakingStorage() private pure returns (ProtocolStakingStorage storage $) {
        assembly {
            $.slot := PROTOCOL_STAKING_STORAGE_LOCATION
        }
    }
}<|MERGE_RESOLUTION|>--- conflicted
+++ resolved
@@ -213,13 +213,8 @@
     /**
      * @dev Sets the reward recipient for `msg.sender` to `recipient`. All future rewards for
      * `msg.sender` will be sent to `recipient`.
-<<<<<<< HEAD
-     * @param recipient The recipient that will receive rewards on behalf of `msg.sender` for all future  
-     * {claimRewards} calls. If `recipient` is set to `address(0)`, rewards will be sent to the staking account.
-=======
      * @param recipient The recipient that will receive rewards on behalf of `msg.sender` for all future  {claimRewards} calls.
      * A value of `address(0)` indicates that rewards should be sent to `msg.sender`.
->>>>>>> c24b9d3b
      */
     function setRewardsRecipient(address recipient) public {
         _getProtocolStakingStorage()._rewardsRecipient[msg.sender] = recipient;
