import '@nomicfoundation/hardhat-toolbox';
import dotenv from 'dotenv';
import 'hardhat-deploy';
<<<<<<< HEAD
import 'hardhat-ignore-warnings';
=======
import 'hardhat-preprocessor';
import { TASK_PREPROCESS } from 'hardhat-preprocessor';
>>>>>>> 67424ac4
import type { HardhatUserConfig, extendProvider } from 'hardhat/config';
import { task } from 'hardhat/config';
import type { NetworkUserConfig } from 'hardhat/types';
import { resolve } from 'path';

import CustomProvider from './CustomProvider';
// Adjust the import path as needed
import './tasks/accounts';
import './tasks/getEthereumAddress';
import './tasks/mint';
import './tasks/taskDeploy';
import './tasks/taskGatewayRelayer';
import './tasks/taskIdentity';
import './tasks/taskTFHE';

extendProvider(async (provider, config, network) => {
  const newProvider = new CustomProvider(provider);
  return newProvider;
});

task('compile:specific', 'Compiles only the specified contract')
  .addParam('contract', "The contract's path")
  .setAction(async ({ contract }, hre) => {
    // Adjust the configuration to include only the specified contract
    hre.config.paths.sources = contract;

    await hre.run('compile');
  });

const dotenvConfigPath: string = process.env.DOTENV_CONFIG_PATH || './.env';
dotenv.config({ path: resolve(__dirname, dotenvConfigPath) });

// Ensure that we have all the environment variables we need.
const mnemonic: string | undefined = process.env.MNEMONIC;
if (!mnemonic) {
  throw new Error('Please set your MNEMONIC in a .env file');
}

const chainIds = {
  zama: 8009,
  local: 9000,
  localNetwork1: 9000,
  multipleValidatorTestnet: 8009,
};

function getChainConfig(chain: keyof typeof chainIds): NetworkUserConfig {
  let jsonRpcUrl: string;
  switch (chain) {
    case 'local':
      jsonRpcUrl = 'http://localhost:8545';
      break;
    case 'localNetwork1':
      jsonRpcUrl = 'http://127.0.0.1:9650/ext/bc/fhevm/rpc';
      break;
    case 'multipleValidatorTestnet':
      jsonRpcUrl = 'https://rpc.fhe-ethermint.zama.ai';
      break;
    case 'zama':
      jsonRpcUrl = 'https://devnet.zama.ai';
      break;
  }
  return {
    accounts: {
      count: 10,
      mnemonic,
      path: "m/44'/60'/0'/0",
    },
    chainId: chainIds[chain],
    url: jsonRpcUrl,
  };
}

task('coverage').setAction(async (taskArgs, hre, runSuper) => {
  hre.config.networks.hardhat.allowUnlimitedContractSize = true;
  hre.config.networks.hardhat.blockGasLimit = 1099511627775;

  await runSuper(taskArgs);
});

task('test', async (taskArgs, hre, runSuper) => {
  // Run modified test task
  if (hre.network.name === 'hardhat') {
    // in fhevm mode all this block is done when launching the node via `pnmp fhevm:start`
    await hre.run('compile:specific', { contract: 'lib' });

    const targetAddress = '0x000000000000000000000000000000000000005d';
    const NeverRevert = await hre.artifacts.readArtifact('MockedPrecompile');
    const bytecode = NeverRevert.deployedBytecode;
    await hre.network.provider.send('hardhat_setCode', [targetAddress, bytecode]);
    console.log(`Code of Mocked Pre-compile set at address: ${targetAddress}`);

    await hre.run('compile:specific', { contract: 'gateway' });

    const privKeyDeployer = process.env.PRIVATE_KEY_GATEWAY_DEPLOYER;
    await hre.run('task:computePredeployAddress', { privateKey: privKeyDeployer });
    await hre.run('task:computeACLAddress');
    await hre.run('task:computeTFHEExecutorAddress');
    await hre.run('task:computeKMSVerifierAddress');
    await hre.run('task:deployACL');
    await hre.run('task:deployTFHEExecutor');
    await hre.run('task:deployKMSVerifier');
    await hre.run('task:launchFhevm', { skipGetCoin: false });
  }
  await hre.run('compile:specific', { contract: 'examples' });
  await runSuper();
});

const config: HardhatUserConfig = {
  defaultNetwork: 'local',
  namedAccounts: {
    deployer: 0,
  },
  mocha: {
    timeout: 500000,
  },
  gasReporter: {
    currency: 'USD',
    enabled: process.env.REPORT_GAS ? true : false,
    excludeContracts: [],
    src: './examples',
  },
  networks: {
    hardhat: {
      accounts: {
        count: 10,
        mnemonic,
        path: "m/44'/60'/0'/0",
      },
    },
    zama: getChainConfig('zama'),
    localDev: getChainConfig('local'),
    local: getChainConfig('local'),
    localNetwork1: getChainConfig('localNetwork1'),
    multipleValidatorTestnet: getChainConfig('multipleValidatorTestnet'),
  },
  paths: {
    artifacts: './artifacts',
    cache: './cache',
    sources: './examples',
    tests: './test',
  },
  solidity: {
    version: '0.8.24',
    settings: {
      metadata: {
        // Not including the metadata hash
        // https://github.com/paulrberg/hardhat-template/issues/31
        bytecodeHash: 'none',
      },
      // Disable the optimizer when debugging
      // https://hardhat.org/hardhat-network/#solidity-optimizer-support
      optimizer: {
        enabled: true,
        runs: 800,
      },
      evmVersion: 'cancun',
    },
  },
  typechain: {
    outDir: 'types',
    target: 'ethers-v6',
  },
};

export default config;<|MERGE_RESOLUTION|>--- conflicted
+++ resolved
@@ -1,12 +1,6 @@
 import '@nomicfoundation/hardhat-toolbox';
 import dotenv from 'dotenv';
 import 'hardhat-deploy';
-<<<<<<< HEAD
-import 'hardhat-ignore-warnings';
-=======
-import 'hardhat-preprocessor';
-import { TASK_PREPROCESS } from 'hardhat-preprocessor';
->>>>>>> 67424ac4
 import type { HardhatUserConfig, extendProvider } from 'hardhat/config';
 import { task } from 'hardhat/config';
 import type { NetworkUserConfig } from 'hardhat/types';
