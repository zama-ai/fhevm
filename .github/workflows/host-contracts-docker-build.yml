--- conflicted
+++ resolved
@@ -44,18 +44,12 @@
       AWS_ACCESS_KEY_S3_USER: ${{ secrets.AWS_ACCESS_KEY_S3_USER }}
       AWS_SECRET_KEY_S3_USER: ${{ secrets.AWS_SECRET_KEY_S3_USER }}
     permissions:
-<<<<<<< HEAD
       actions: 'read'
       contents: 'read'
       pull-requests: 'read'
       attestations: 'write'
       packages: 'write'
       id-token: 'write'
-=======
-      contents: 'read'
-      id-token: 'write'
-      packages: 'write'
->>>>>>> adbb42ce
     with:
       working-directory: "host-contracts"
       docker-context: "host-contracts"
