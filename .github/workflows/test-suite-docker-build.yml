--- conflicted
+++ resolved
@@ -38,29 +38,18 @@
     name: test-suite-docker-build/docker-e2e-image (bpr)
     needs: check-changes
     if: ${{ needs.check-changes.outputs.changes-e2e-docker == 'true' || github.event_name == 'release' }}
-<<<<<<< HEAD
-    name: Docker - fhevm E2E Image
     uses: zama-ai/ci-templates/.github/workflows/common-docker.yml@ef9d90453e0d776453026c751fbbd48e410d605a
-=======
-    uses: zama-ai/ci-templates/.github/workflows/docker_common.yml@44333c96991d6747e0bef6a3308bfd98b20390f8 # main
->>>>>>> adbb42ce
     secrets:
       BLOCKCHAIN_ACTIONS_TOKEN: ${{ secrets.BLOCKCHAIN_ACTIONS_TOKEN }}
       AWS_ACCESS_KEY_S3_USER: ${{ secrets.AWS_ACCESS_KEY_S3_USER }}
       AWS_SECRET_KEY_S3_USER: ${{ secrets.AWS_SECRET_KEY_S3_USER }}
     permissions:
-<<<<<<< HEAD
       actions: 'read'
       contents: 'read'
       pull-requests: 'read'
       attestations: 'write'
       packages: 'write'
       id-token: 'write'
-=======
-      contents: 'read'
-      id-token: 'write'
-      packages: 'write'
->>>>>>> adbb42ce
     with:
       working-directory: "test-suite"
       docker-context: "test-suite"
