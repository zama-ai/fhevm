import { HardhatEthersSigner, SignerWithAddress } from "@nomicfoundation/hardhat-ethers/signers";
import { loadFixture } from "@nomicfoundation/hardhat-network-helpers";
import { expect } from "chai";
import { EventLog, Wallet } from "ethers";
import hre from "hardhat";

import { KmsManagement, KmsManagement__factory, Safe } from "../typechain-types";
import { createRandomWallet, loadTestVariablesFixture } from "./utils";

describe("KmsManagement", function () {
  const fakeFheParamsName = "FAKE_FHE_PARAMS_NAME";

  const fakeOwner = createRandomWallet();

  // Run a preprocessing keygen
  async function prepareKmsManagementPreKeygenFixture() {
    const fixtureData = await loadFixture(loadTestVariablesFixture);
    const { kmsManagement, owner, kmsTxSenders, fheParamsName } = fixtureData;

    // Trigger a preprocessing keygen request
    const txRequest = await kmsManagement.connect(owner).preprocessKeygenRequest(fheParamsName);

    const receipt = await txRequest.wait();

    // Get the preKeyRequestId from the event in the transaction receipt (preKeyRequestId is the first argument of the event)
    const event = receipt?.logs[0] as EventLog;
    const preKeyRequestId = Number(event?.args[0]);

    // Define a preKeyId for the keygen response
    const preKeyId = 1;

    // Trigger preprocessing keygen responses for all KMS nodes
    // Note: not all responses are strictly needed (the consensus can be reached before the last response(s))
    for (let i = 0; i < kmsTxSenders.length; i++) {
      await kmsManagement.connect(kmsTxSenders[i]).preprocessKeygenResponse(preKeyRequestId, preKeyId);
    }

    return { ...fixtureData, preKeyId };
  }

  // Run a keygen
  async function prepareKmsManagementKeygenFixture() {
    const fixtureData = await loadFixture(prepareKmsManagementPreKeygenFixture);
    const { kmsManagement, owner, kmsTxSenders, preKeyId } = fixtureData;

    // Trigger a keygen request
    await kmsManagement.connect(owner).keygenRequest(preKeyId);

    // Define 2 keyIds for keygen responses
    const keyId1 = 1;
    const keyId2 = 2;

    // Trigger keygen responses for all KMS nodes
    // Note: not all responses are strictly needed (the consensus can be reached before the last response(s))
    for (let i = 0; i < kmsTxSenders.length; i++) {
      await kmsManagement.connect(kmsTxSenders[i]).keygenResponse(preKeyId, keyId1);
      await kmsManagement.connect(kmsTxSenders[i]).keygenResponse(preKeyId, keyId2);
    }

    return { ...fixtureData, keyId1, keyId2 };
  }

  // Run a preprocessing KSK generation
  async function prepareKmsManagementPreKskgenFixture() {
    const fixtureData = await loadFixture(prepareKmsManagementKeygenFixture);
    const { kmsManagement, owner, kmsTxSenders, fheParamsName } = fixtureData;

    // Trigger a preprocessing KSK generation request
    const txRequest = await kmsManagement.connect(owner).preprocessKskgenRequest(fheParamsName);

    const receipt = await txRequest.wait();

    // Get the preKskRequestId from the event in the transaction receipt (preKskRequestId is the first argument of the event)
    const event = receipt?.logs[0] as EventLog;
    const preKskRequestId = Number(event?.args[0]);

    // Define a preKskId for the KSK generation response
    const preKskId = 1;

    // Trigger preprocessing KSK generation responses for all KMS nodes
    // Note: not all responses are strictly needed (the consensus can be reached before the last response(s))
    for (let i = 0; i < kmsTxSenders.length; i++) {
      await kmsManagement.connect(kmsTxSenders[i]).preprocessKskgenResponse(preKskRequestId, preKskId);
    }

    return { ...fixtureData, preKskId };
  }

  // Run a KSK generation and activate the first key
  async function prepareKmsManagementActivateFixture() {
    const fixtureData = await loadFixture(prepareKmsManagementPreKskgenFixture);
    const { kmsManagement, owner, kmsTxSenders, coprocessorTxSenders, preKskId, keyId1, keyId2 } = fixtureData;

    // Trigger a KSK generation request
    await kmsManagement.connect(owner).kskgenRequest(preKskId, keyId1, keyId2);

    // Define a kskId for KSK generation response
    const kskId = 1;

    // Trigger preprocessing KSK generation responses for all KMS nodes
    // Note: not all responses are strictly needed (the consensus can be reached before the last response(s))
    for (let i = 0; i < kmsTxSenders.length; i++) {
      await kmsManagement.connect(kmsTxSenders[i]).kskgenResponse(preKskId, kskId);
    }

    // Request activation of the first key
    await kmsManagement.connect(owner).activateKeyRequest(keyId1);

    // Trigger activation responses for all coprocessors
    for (let i = 0; i < coprocessorTxSenders.length; i++) {
      await kmsManagement.connect(coprocessorTxSenders[i]).activateKeyResponse(keyId1);
    }

    return { ...fixtureData, kskId };
  }

  describe("Deployment", function () {
    let kmsManagementFactory: KmsManagement__factory;
    let kmsManagement: KmsManagement;
    let owner: Wallet;
    let fheParamsName: string;
    let fheParamsDigest: string;

    beforeEach(async function () {
      const fixtureData = await loadFixture(loadTestVariablesFixture);
      kmsManagement = fixtureData.kmsManagement;
      fheParamsName = fixtureData.fheParamsName;
      fheParamsDigest = fixtureData.fheParamsDigest;
      owner = fixtureData.owner;

      // Get the KmsManagement contract factory
      kmsManagementFactory = await hre.ethers.getContractFactory("KmsManagement", owner);
    });

    it("Should revert because initialization is not from an empty proxy", async function () {
      await expect(
        hre.upgrades.upgradeProxy(kmsManagement, kmsManagementFactory, {
          call: { fn: "initializeFromEmptyProxy", args: [fheParamsName, fheParamsDigest] },
        }),
      ).to.be.revertedWithCustomError(kmsManagement, "NotInitializingFromEmptyProxy");
    });
  });

  describe("Key generation", function () {
    it("Should revert if the FHE params are not initialized", async function () {
      const { kmsManagement, owner } = await loadFixture(loadTestVariablesFixture);

      // Check that a preprocessing keygen request cannot be triggered if the fheParams are not initialized
      await expect(
        kmsManagement.connect(owner).preprocessKeygenRequest(fakeFheParamsName),
      ).to.be.revertedWithCustomError(kmsManagement, "FheParamsNotInitialized");
    });

    it("Should revert because of access controls", async function () {
      const { gatewayConfig, kmsManagement, fheParamsName } = await loadFixture(loadTestVariablesFixture);

      // Check that someone else than the owner cannot trigger a preprocessing keygen request
      await expect(kmsManagement.connect(fakeOwner).preprocessKeygenRequest(fheParamsName))
        .to.be.revertedWithCustomError(kmsManagement, "NotGatewayOwner")
        .withArgs(fakeOwner.address);

      // Check that someone else than a KMS transaction sender cannot trigger a preprocessing
      // keygen response
      await expect(kmsManagement.connect(fakeOwner).preprocessKeygenResponse(0, 0))
        .to.be.revertedWithCustomError(gatewayConfig, "NotKmsTxSender")
        .withArgs(fakeOwner.address);

      // Check that someone else than the owner cannot trigger a keygen request
      await expect(kmsManagement.connect(fakeOwner).keygenRequest(0))
        .to.be.revertedWithCustomError(kmsManagement, "NotGatewayOwner")
        .withArgs(fakeOwner.address);

      // Check that someone else than the KMS transaction sender cannot trigger a keygen response
      await expect(kmsManagement.connect(fakeOwner).keygenResponse(0, 0))
        .to.be.revertedWithCustomError(gatewayConfig, "NotKmsTxSender")
        .withArgs(fakeOwner.address);
    });

    it("Should handle a preprocessed keygen", async function () {
      const { kmsManagement, owner, kmsTxSenders, fheParamsName, fheParamsDigest } =
        await loadFixture(loadTestVariablesFixture);

      // Define the expected preprocessing key request ID
      const expectedPreKeyRequestId = 1;

      // Trigger a preprocessing keygen request
      const txRequest = await kmsManagement.connect(owner).preprocessKeygenRequest(fheParamsName);

      // Check event
      await expect(txRequest)
        .to.emit(kmsManagement, "PreprocessKeygenRequest")
        .withArgs(expectedPreKeyRequestId, fheParamsDigest);

      // Define a preKeyId for the keygen response
      const preKeyId = 1;

      // Trigger a preprocessing keygen response with the first KMS node
      const txResponse1 = await kmsManagement
        .connect(kmsTxSenders[0])
        .preprocessKeygenResponse(expectedPreKeyRequestId, preKeyId);

      // Check that the first response does not emit an event (consensus is not reached yet)
      await expect(txResponse1).to.not.emit(kmsManagement, "PreprocessKeygenResponse");

      // Check that a KMS node cannot respond twice to the same preprocessing keygen request
      await expect(kmsManagement.connect(kmsTxSenders[0]).preprocessKeygenResponse(expectedPreKeyRequestId, preKeyId))
        .to.be.revertedWithCustomError(kmsManagement, "PreprocessKeygenKmsNodeAlreadyResponded")
        .withArgs(preKeyId, kmsTxSenders[0]);

      // Trigger a second preprocessing keygen response with the first KMS node
      await kmsManagement.connect(kmsTxSenders[1]).preprocessKeygenResponse(expectedPreKeyRequestId, preKeyId);

      // Trigger a third preprocessing keygen response with the second KMS node, which should reach
      // consensus (4 / 2 + 1 = 3) and thus emit an event
      const txResponse3 = await kmsManagement
        .connect(kmsTxSenders[2])
        .preprocessKeygenResponse(expectedPreKeyRequestId, preKeyId);

      // Check event
      await expect(txResponse3)
        .to.emit(kmsManagement, "PreprocessKeygenResponse")
        .withArgs(expectedPreKeyRequestId, preKeyId);

      // The 4th response should be ignored (not reverted) and not emit an event
      const txResponse4 = await kmsManagement
        .connect(kmsTxSenders[3])
        .preprocessKeygenResponse(expectedPreKeyRequestId, preKeyId);

      // Check that the 4th response does not emit an event
      await expect(txResponse4).to.not.emit(kmsManagement, "PreprocessKeygenResponse");

      // Check that triggering a new preprocessing keygen request again gives a different preKeyRequestId
      // (the counter is incremented by 1)
      const txRequest2 = await kmsManagement.connect(owner).preprocessKeygenRequest(fheParamsName);
      await expect(txRequest2)
        .to.emit(kmsManagement, "PreprocessKeygenRequest")
        .withArgs(expectedPreKeyRequestId + 1, fheParamsDigest);
    });

    it("Should handle a keygen", async function () {
      const { kmsManagement, owner, kmsTxSenders, preKeyId, fheParamsDigest } = await loadFixture(
        prepareKmsManagementPreKeygenFixture,
      );

      // Check that a keygen request cannot be triggered if the preprocessing keygen is not done,
      // using a preKeyId different than the one given by the preprocessing keygen
      const fakePreKeyId = preKeyId + 1;
      await expect(kmsManagement.connect(owner).keygenRequest(fakePreKeyId))
        .to.be.revertedWithCustomError(kmsManagement, "KeygenPreprocessingRequired")
        .withArgs(fakePreKeyId);

      // Trigger a keygen request
      const txRequest = await kmsManagement.connect(owner).keygenRequest(preKeyId);

      // Check event
      await expect(txRequest).to.emit(kmsManagement, "KeygenRequest").withArgs(preKeyId, fheParamsDigest);

      // Check that a keygen request cannot be triggered again with the same preKeyId
      await expect(kmsManagement.connect(owner).keygenRequest(preKeyId))
        .to.be.revertedWithCustomError(kmsManagement, "KeygenRequestAlreadySent")
        .withArgs(preKeyId);

      // Define a keyId for keygen responses
      const keyId = 1;

      // Trigger a keygen response
      const txResponse1 = await kmsManagement.connect(kmsTxSenders[0]).keygenResponse(preKeyId, keyId);

      // Check that the first response does not emit an event (consensus is not reached yet)
      await expect(txResponse1).to.not.emit(kmsManagement, "KeygenResponse");

      // Check that a KMS node cannot respond twice to the same keygen request
      await expect(kmsManagement.connect(kmsTxSenders[0]).keygenResponse(preKeyId, keyId))
        .to.be.revertedWithCustomError(kmsManagement, "KeygenKmsNodeAlreadyResponded")
        .withArgs(keyId, kmsTxSenders[0]);

      // Trigger a second keygen response
      await kmsManagement.connect(kmsTxSenders[1]).keygenResponse(preKeyId, keyId);

      // Trigger a third keygen response with the second KMS node, which should reach
      // consensus (4 / 2 + 1 = 3) and thus emit an event
      const txResponse3 = await kmsManagement.connect(kmsTxSenders[2]).keygenResponse(preKeyId, keyId);

      // Check event
      await expect(txResponse3).to.emit(kmsManagement, "KeygenResponse").withArgs(preKeyId, keyId, fheParamsDigest);

      // The 4th response should be ignored (not reverted) and not emit an event
      const txResponse4 = await kmsManagement.connect(kmsTxSenders[3]).keygenResponse(preKeyId, keyId);

      // Check that the 4th response does not emit an event
      await expect(txResponse4).to.not.emit(kmsManagement, "KeygenResponse");
    });

    it("Should get the fheParams digest associated to the key ID", async function () {
      const { kmsManagement, owner, kmsTxSenders, preKeyId, fheParamsDigest } = await loadFixture(
        prepareKmsManagementPreKeygenFixture,
      );

      // Complete a key generation
      const keyId = 1;
      await kmsManagement.connect(owner).keygenRequest(preKeyId);
      for (const kmsTxSender of kmsTxSenders) {
        await kmsManagement.connect(kmsTxSender).keygenResponse(preKeyId, keyId);
      }

      // Check that the initialized FHE params digest is correctly associated to the KSK ID
      expect(await kmsManagement.keyFheParamsDigests(keyId)).to.equal(fheParamsDigest);
    });

    it("Should revert because the contract is paused", async function () {
      const { kmsManagement, owner, kmsTxSenders, preKeyId, fheParamsName, pauser } = await loadFixture(
        prepareKmsManagementPreKeygenFixture,
      );

      // Pause the contract
      await kmsManagement.connect(pauser).pause();

      // Try calling paused preprocessing keygen request
      await expect(kmsManagement.connect(owner).preprocessKeygenRequest(fheParamsName)).to.be.revertedWithCustomError(
        kmsManagement,
        "EnforcedPause",
      );

      // Try calling paused preprocessing keygen response
      await expect(
        kmsManagement.connect(kmsTxSenders[0]).preprocessKeygenResponse(0, preKeyId),
      ).to.be.revertedWithCustomError(kmsManagement, "EnforcedPause");

      // Try calling paused keygen request
      await expect(kmsManagement.connect(owner).keygenRequest(preKeyId)).to.be.revertedWithCustomError(
        kmsManagement,
        "EnforcedPause",
      );

      // Try calling paused keygen response
      await expect(kmsManagement.connect(kmsTxSenders[0]).keygenResponse(preKeyId, 1)).to.be.revertedWithCustomError(
        kmsManagement,
        "EnforcedPause",
      );
    });
  });

  describe("CRS generation", async function () {
    it("Should revert if the FHE params are not initialized", async function () {
      const { kmsManagement, owner } = await loadFixture(loadTestVariablesFixture);

      // Check that a CRS generation request cannot be triggered if the fheParams are not initialized
      await expect(kmsManagement.connect(owner).crsgenRequest(fakeFheParamsName)).to.be.revertedWithCustomError(
        kmsManagement,
        "FheParamsNotInitialized",
      );
    });

    it("Should revert because of access controls", async function () {
      const { gatewayConfig, kmsManagement, fheParamsName } = await loadFixture(loadTestVariablesFixture);

      // Check that someone else than the owner cannot trigger a CRS generation request
      await expect(kmsManagement.connect(fakeOwner).crsgenRequest(fheParamsName))
        .to.be.revertedWithCustomError(kmsManagement, "NotGatewayOwner")
        .withArgs(fakeOwner.address);

      // Check that someone else than the KMS transaction sender cannot trigger a CRS generation response
      await expect(kmsManagement.connect(fakeOwner).crsgenResponse(0, 0))
        .to.be.revertedWithCustomError(gatewayConfig, "NotKmsTxSender")
        .withArgs(fakeOwner.address);
    });

    it("Should handle a CRS generation", async function () {
      const { kmsManagement, owner, kmsTxSenders, fheParamsName, fheParamsDigest } =
        await loadFixture(loadTestVariablesFixture);

      // Define an expected preCrsId
      const expectedPreCrsId = 1;

      // Trigger a CRS generation request
      const txRequest = await kmsManagement.connect(owner).crsgenRequest(fheParamsName);

      // Check event
      await expect(txRequest).to.emit(kmsManagement, "CrsgenRequest").withArgs(expectedPreCrsId, fheParamsDigest);

      // Define a crsId for responses
      const crsId = 1;

      // Trigger a CRS generation response with the first KMS node
      const txResponse1 = await kmsManagement.connect(kmsTxSenders[0]).crsgenResponse(expectedPreCrsId, crsId);

      // Check that the first response does not emit an event (consensus is not reached yet)
      await expect(txResponse1).to.not.emit(kmsManagement, "CrsgenResponse");

      // Check that a KMS node cannot respond twice to the same CRS generation request
      await expect(kmsManagement.connect(kmsTxSenders[0]).crsgenResponse(expectedPreCrsId, crsId))
        .to.be.revertedWithCustomError(kmsManagement, "CrsgenKmsNodeAlreadyResponded")
        .withArgs(crsId, kmsTxSenders[0]);

      // Trigger a second CRS generation response with the first KMS node
      await kmsManagement.connect(kmsTxSenders[1]).crsgenResponse(expectedPreCrsId, crsId);

      // Trigger a third CRS generation response with the second KMS node, which should reach
      // consensus (4 / 2 + 1 = 3) and thus emit an event
      const txResponse3 = await kmsManagement.connect(kmsTxSenders[2]).crsgenResponse(expectedPreCrsId, crsId);

      // Check event
      await expect(txResponse3)
        .to.emit(kmsManagement, "CrsgenResponse")
        .withArgs(expectedPreCrsId, crsId, fheParamsDigest);

      // The 4th response should be ignored (not reverted) and not emit an event
      const txResponse4 = await kmsManagement.connect(kmsTxSenders[3]).crsgenResponse(expectedPreCrsId, crsId);

      // Check that the 4th response does not emit an event
      await expect(txResponse4).to.not.emit(kmsManagement, "CrsgenResponse");

      // Check that triggering a new preprocessing keygen request again gives a different preKeyId
      // (the counter is incremented by 1)
      const txRequest2 = await kmsManagement.connect(owner).crsgenRequest(fheParamsName);
      await expect(txRequest2)
        .to.emit(kmsManagement, "CrsgenRequest")
        .withArgs(expectedPreCrsId + 1, fheParamsDigest);
    });

    it("Should get the fheParams digest associated to the CRS ID", async function () {
      const { kmsManagement, owner, kmsTxSenders, fheParamsName, fheParamsDigest } =
        await loadFixture(loadTestVariablesFixture);

      // Complete a CRS generation
      const crsgenRequestId = 1;
      const crsId = 1;
      await kmsManagement.connect(owner).crsgenRequest(fheParamsName);
      for (const kmsTxSender of kmsTxSenders) {
        await kmsManagement.connect(kmsTxSender).crsgenResponse(crsgenRequestId, crsId);
      }

      // Check that the initialized FHE params digest is correctly associated to the KSK ID
      expect(await kmsManagement.crsFheParamsDigests(crsId)).to.equal(fheParamsDigest);
    });

    it("Should revert because the contract is paused", async function () {
      const { kmsManagement, owner, kmsTxSenders, fheParamsName, pauser } = await loadFixture(loadTestVariablesFixture);

      // Pause the contract
      await kmsManagement.connect(pauser).pause();

      // Try calling paused crsgen request
      await expect(kmsManagement.connect(owner).crsgenRequest(fheParamsName)).to.be.revertedWithCustomError(
        kmsManagement,
        "EnforcedPause",
      );

      // Try calling paused crsgen response
      await expect(kmsManagement.connect(kmsTxSenders[0]).crsgenResponse(0, 0)).to.be.revertedWithCustomError(
        kmsManagement,
        "EnforcedPause",
      );
    });
  });

  describe("KSK generation", async function () {
    it("Should revert if the FHE params are not initialized", async function () {
      const { kmsManagement, owner } = await loadFixture(loadTestVariablesFixture);

      // Check that a preprocessing KSK generation request cannot be triggered if the fheParams are not initialized
      await expect(
        kmsManagement.connect(owner).preprocessKskgenRequest(fakeFheParamsName),
      ).to.be.revertedWithCustomError(kmsManagement, "FheParamsNotInitialized");
    });

    it("Should revert because of access controls", async function () {
      const { gatewayConfig, kmsManagement, fheParamsName } = await loadFixture(loadTestVariablesFixture);

      // Check that someone else than the owner cannot trigger a preprocessing KSK generation request
      await expect(kmsManagement.connect(fakeOwner).preprocessKskgenRequest(fheParamsName))
        .to.be.revertedWithCustomError(kmsManagement, "NotGatewayOwner")
        .withArgs(fakeOwner.address);

      // Check that someone else than the KMS transaction sender cannot trigger a preprocessing KSK generation response
      await expect(kmsManagement.connect(fakeOwner).preprocessKskgenResponse(0, 0))
        .to.be.revertedWithCustomError(gatewayConfig, "NotKmsTxSender")
        .withArgs(fakeOwner.address);

      // Check that someone else than the owner cannot trigger a KSK generation request
      await expect(kmsManagement.connect(fakeOwner).kskgenRequest(0, 0, 0))
        .to.be.revertedWithCustomError(kmsManagement, "NotGatewayOwner")
        .withArgs(fakeOwner.address);

      // Check that someone else than the KMS transaction sender cannot trigger a KSK generation response
      await expect(kmsManagement.connect(fakeOwner).kskgenResponse(0, 0))
        .to.be.revertedWithCustomError(gatewayConfig, "NotKmsTxSender")
        .withArgs(fakeOwner.address);
    });

    it("Should handle a preprocessed KSK generation", async function () {
      const { kmsManagement, owner, kmsTxSenders, fheParamsName, fheParamsDigest } =
        await loadFixture(loadTestVariablesFixture);

      // Define the expected preprocessing KSK ID
      const expectedPreKskRequestId = 1;

      // Trigger a preprocessing KSK generation request
      const txRequest = await kmsManagement.connect(owner).preprocessKskgenRequest(fheParamsName);

      // Check event
      await expect(txRequest)
        .to.emit(kmsManagement, "PreprocessKskgenRequest")
        .withArgs(expectedPreKskRequestId, fheParamsDigest);

      // Define a preKskRequestId for the preprocessing KSK generation request
      const preKskRequestId = 1;

      // Trigger a preprocessing KSK generation response with the first KMS node
      const txResponse1 = await kmsManagement
        .connect(kmsTxSenders[0])
        .preprocessKskgenResponse(expectedPreKskRequestId, preKskRequestId);

      // Check that the first response does not emit an event (consensus is not reached yet)
      await expect(txResponse1).to.not.emit(kmsManagement, "PreprocessKskgenResponse");

      // Check that a KMS node cannot respond twice to the same preprocessing KSK generation request
      await expect(
        kmsManagement.connect(kmsTxSenders[0]).preprocessKskgenResponse(expectedPreKskRequestId, preKskRequestId),
      )
        .to.be.revertedWithCustomError(kmsManagement, "PreprocessKskgenKmsNodeAlreadyResponded")
        .withArgs(preKskRequestId, kmsTxSenders[0]);

      // Trigger a second preprocessing KSK generation response with the first KMS node
      await kmsManagement.connect(kmsTxSenders[1]).preprocessKskgenResponse(expectedPreKskRequestId, preKskRequestId);

      // Trigger a third preprocessing KSK generation response with the second KMS node, which should reach
      // consensus (4 / 2 + 1 = 3) and thus emit an event
      const txResponse3 = await kmsManagement
        .connect(kmsTxSenders[2])
        .preprocessKskgenResponse(expectedPreKskRequestId, preKskRequestId);

      // Check event
      await expect(txResponse3)
        .to.emit(kmsManagement, "PreprocessKskgenResponse")
        .withArgs(expectedPreKskRequestId, preKskRequestId);

      // The 4th response should be ignored (not reverted) and not emit an event
      const txResponse4 = await kmsManagement
        .connect(kmsTxSenders[3])
        .preprocessKskgenResponse(expectedPreKskRequestId, preKskRequestId);

      // Check that the 4th response does not emit an event
      await expect(txResponse4).to.not.emit(kmsManagement, "PreprocessKskgenResponse");

      // Check that triggering a new preprocessing KSK generation request again gives a different preKskRequestId
      // (the counter is incremented by 1)
      const txRequest2 = await kmsManagement.connect(owner).preprocessKskgenRequest(fheParamsName);
      await expect(txRequest2)
        .to.emit(kmsManagement, "PreprocessKskgenRequest")
        .withArgs(expectedPreKskRequestId + 1, fheParamsDigest);
    });

    it("Should handle a KSK generation", async function () {
      const { kmsManagement, owner, kmsTxSenders, fheParamsDigest, keyId1, keyId2, preKskId } = await loadFixture(
        prepareKmsManagementPreKskgenFixture,
      );

      // Check that a KSK generation request cannot be triggered if the preprocessing KSK generation is not done,
      // using a preKskId different than the one given by the preprocessing KSK generation
      const fakePreKskId = preKskId + 1;
      await expect(kmsManagement.connect(owner).kskgenRequest(fakePreKskId, keyId1, keyId2))
        .to.be.revertedWithCustomError(kmsManagement, "KskgenPreprocessingRequired")
        .withArgs(fakePreKskId);

      // Check that the source key must be different from the destination key
      await expect(kmsManagement.connect(owner).kskgenRequest(preKskId, keyId1, keyId1))
        .to.be.revertedWithCustomError(kmsManagement, "KskgenSameSrcAndDestKeyIds")
        .withArgs(keyId1);

      // Check that the source key must be generated
      const fakeKeyId = keyId1 + keyId2;
      await expect(kmsManagement.connect(owner).kskgenRequest(preKskId, fakeKeyId, keyId2))
        .to.be.revertedWithCustomError(kmsManagement, "KskgenSourceKeyNotGenerated")
        .withArgs(fakeKeyId);

      // Check that the destination key must be generated
      await expect(kmsManagement.connect(owner).kskgenRequest(preKskId, keyId1, fakeKeyId))
        .to.be.revertedWithCustomError(kmsManagement, "KskgenDestKeyNotGenerated")
        .withArgs(fakeKeyId);

      // Trigger a KSK generation request
      const txRequest = await kmsManagement.connect(owner).kskgenRequest(preKskId, keyId1, keyId2);

      // Check event
      await expect(txRequest)
        .to.emit(kmsManagement, "KskgenRequest")
        .withArgs(preKskId, keyId1, keyId2, fheParamsDigest);

      // Check that a keygen request cannot be triggered again with the same preKeyId
      await expect(kmsManagement.connect(owner).kskgenRequest(preKskId, keyId1, keyId2))
        .to.be.revertedWithCustomError(kmsManagement, "KskgenRequestAlreadySent")
        .withArgs(preKskId);

      // Define a keyId for keygen responses
      const kskId = 1;

      // Trigger a KSK generation response
      const txResponse1 = await kmsManagement.connect(kmsTxSenders[0]).kskgenResponse(preKskId, kskId);

      // Check that the first response does not emit an event (consensus is not reached yet)
      await expect(txResponse1).to.not.emit(kmsManagement, "KskgenResponse");

      // Check that a KMS node cannot respond twice to the same KSK generation request
      await expect(kmsManagement.connect(kmsTxSenders[0]).kskgenResponse(preKskId, kskId))
        .to.be.revertedWithCustomError(kmsManagement, "KskgenKmsNodeAlreadyResponded")
        .withArgs(kskId, kmsTxSenders[0]);

      // Trigger a second KSK generation response with the first KMS node
      await kmsManagement.connect(kmsTxSenders[1]).kskgenResponse(preKskId, kskId);

      // Trigger a third KSK generation response with the second KMS node, which should reach
      // consensus (4 / 2 + 1 = 3) and thus emit an event
      const txResponse3 = await kmsManagement.connect(kmsTxSenders[2]).kskgenResponse(preKskId, kskId);

      // Check event
      await expect(txResponse3).to.emit(kmsManagement, "KskgenResponse").withArgs(preKskId, kskId, fheParamsDigest);

      // The 4th response should be ignored (not reverted) and not emit an event
      const txResponse4 = await kmsManagement.connect(kmsTxSenders[3]).kskgenResponse(preKskId, kskId);

      // Check that the 4th response does not emit an event
      await expect(txResponse4).to.not.emit(kmsManagement, "KskgenResponse");
    });

    it("Should get the fheParams digest associated to the KSK ID", async function () {
      const { kmsManagement, owner, kmsTxSenders, keyId1, keyId2, preKskId, fheParamsDigest } = await loadFixture(
        prepareKmsManagementPreKskgenFixture,
      );

      // Complete a KSK generation
      const kskId = 1;
      await kmsManagement.connect(owner).kskgenRequest(preKskId, keyId1, keyId2);
      for (const kmsTxSender of kmsTxSenders) {
        await kmsManagement.connect(kmsTxSender).kskgenResponse(preKskId, kskId);
      }

      // Check that the initialized FHE params digest is correctly associated to the KSK ID
      expect(await kmsManagement.kskFheParamsDigests(kskId)).to.equal(fheParamsDigest);
    });

    it("Should revert because the contract is paused", async function () {
      const { kmsManagement, owner, kmsTxSenders, keyId1, keyId2, preKskId, fheParamsName, pauser } = await loadFixture(
        prepareKmsManagementPreKskgenFixture,
      );

      // Pause the contract
      await kmsManagement.connect(pauser).pause();

      // Try calling paused preprocessing kskgen request
      await expect(kmsManagement.connect(owner).preprocessKskgenRequest(fheParamsName)).to.be.revertedWithCustomError(
        kmsManagement,
        "EnforcedPause",
      );

      // Try calling paused preprocessing kskgen response
      await expect(
        kmsManagement.connect(kmsTxSenders[0]).preprocessKskgenResponse(0, preKskId),
      ).to.be.revertedWithCustomError(kmsManagement, "EnforcedPause");

      // Try calling paused kskgen request
      await expect(kmsManagement.connect(owner).kskgenRequest(preKskId, keyId1, keyId2)).to.be.revertedWithCustomError(
        kmsManagement,
        "EnforcedPause",
      );

      // Try calling paused kskgen response
      await expect(kmsManagement.connect(kmsTxSenders[0]).kskgenResponse(preKskId, 1)).to.be.revertedWithCustomError(
        kmsManagement,
        "EnforcedPause",
      );
    });
  });

  describe("Key activation", async function () {
    it("Should revert because of access controls", async function () {
      const { gatewayConfig, kmsManagement } = await loadFixture(loadTestVariablesFixture);

      // Check that someone else than the owner cannot trigger a key activation request
      await expect(kmsManagement.connect(fakeOwner).activateKeyRequest(0))
        .to.be.revertedWithCustomError(kmsManagement, "NotGatewayOwner")
        .withArgs(fakeOwner.address);

      // Check that someone else than a coprocessor transaction sender cannot trigger a key activation response
      await expect(kmsManagement.connect(fakeOwner).activateKeyResponse(0))
        .to.be.revertedWithCustomError(gatewayConfig, "NotCoprocessorTxSender")
        .withArgs(fakeOwner.address);
    });

    it("Should get the ID of the current activated key", async function () {
      const { kmsManagement, owner, coprocessorTxSenders, keyId1, keyId2 } = await loadFixture(
        prepareKmsManagementKeygenFixture,
      );

      // Complete a key activation
      await kmsManagement.connect(owner).activateKeyRequest(keyId1);
      for (const coprocessorTxSender of coprocessorTxSenders) {
        await kmsManagement.connect(coprocessorTxSender).activateKeyResponse(keyId1);
      }

      // Check that the current activated key ID is the activated one
      expect(await kmsManagement.getCurrentKeyId()).to.equal(keyId1);
    });

    it("Should handle a first key activation (no KSK generation)", async function () {
      const { kmsManagement, owner, coprocessorTxSenders, keyId1, keyId2 } = await loadFixture(
        prepareKmsManagementKeygenFixture,
      );

      // Check that the key to activate must be generated
      const fakeKeyId = keyId1 + keyId2;
      await expect(kmsManagement.connect(owner).activateKeyRequest(fakeKeyId))
        .to.be.revertedWithCustomError(kmsManagement, "ActivateKeyRequiresKeygen")
        .withArgs(fakeKeyId);

      // Trigger a key activation request
      const txRequest1 = await kmsManagement.connect(owner).activateKeyRequest(keyId1);

      // Check event
      await expect(txRequest1).to.emit(kmsManagement, "ActivateKeyRequest").withArgs(keyId1);

      // Check that the key activation request cannot be triggered again with the same keyId
      await expect(kmsManagement.connect(owner).activateKeyRequest(keyId1))
        .to.be.revertedWithCustomError(kmsManagement, "ActivateKeyRequestAlreadySent")
        .withArgs(keyId1);

      // Trigger a key activation response
      const txResponse1 = await kmsManagement.connect(coprocessorTxSenders[0]).activateKeyResponse(keyId1);

      // Check that the first response does not emit an event (consensus is not reached yet)
      await expect(txResponse1).to.not.emit(kmsManagement, "ActivateKeyResponse");

      // Check that a coprocessor cannot respond twice to the same key activation request
      await expect(kmsManagement.connect(coprocessorTxSenders[0]).activateKeyResponse(keyId1))
        .to.be.revertedWithCustomError(kmsManagement, "ActivateKeyCoprocessorAlreadyResponded")
        .withArgs(keyId1, coprocessorTxSenders[0]);

      // Trigger a 2nd key activation response with the 2nd coprocessor, which should reach consensus
      // (tests use a total of 3 coprocessors) and thus emit an event
      const txResponse2 = await kmsManagement.connect(coprocessorTxSenders[1]).activateKeyResponse(keyId1);

      // Check that the 2nd response emits an event
      await expect(txResponse2).to.emit(kmsManagement, "ActivateKeyResponse").withArgs(keyId1);

      // Check that we cannot activate the 2nd key (which has been generated but for which a KSK key
      // has not been generated)
      await expect(kmsManagement.connect(owner).activateKeyRequest(keyId2))
        .to.be.revertedWithCustomError(kmsManagement, "ActivateKeyRequiresKskgen")
        .withArgs(keyId1, keyId2);

      // The 3rd response should be ignored (not reverted) and not emit an event
      const txResponse3 = await kmsManagement.connect(coprocessorTxSenders[2]).activateKeyResponse(keyId1);

      // Check that the 3rd response does not emit an event
      await expect(txResponse3).to.not.emit(kmsManagement, "ActivateKeyResponse");
    });

    it("Should handle a second key activation (with KSK generation)", async function () {
      const { kmsManagement, owner, coprocessorTxSenders, keyId1, keyId2 } = await loadFixture(
        prepareKmsManagementActivateFixture,
      );

      // Activate the 2nd key
      await kmsManagement.connect(owner).activateKeyRequest(keyId2);
      await kmsManagement.connect(coprocessorTxSenders[0]).activateKeyResponse(keyId2);
      await kmsManagement.connect(coprocessorTxSenders[1]).activateKeyResponse(keyId2);
      await kmsManagement.connect(coprocessorTxSenders[2]).activateKeyResponse(keyId2);

      // Check that we can get both activated key ids
      expect(await kmsManagement.activatedKeyIds(0)).to.be.equal(keyId1);
      expect(await kmsManagement.activatedKeyIds(1)).to.be.equal(keyId2);
    });

    it("Should revert because the contract is paused", async function () {
      const { kmsManagement, owner, kmsTxSenders, coprocessorTxSenders, keyId1, pauser } = await loadFixture(
        prepareKmsManagementActivateFixture,
      );

      // Pause the contract
      await kmsManagement.connect(pauser).pause();

      // Try calling paused activate key request
      await expect(kmsManagement.connect(owner).activateKeyRequest(keyId1)).to.be.revertedWithCustomError(
        kmsManagement,
        "EnforcedPause",
      );

      // Try calling paused activate key response
      await expect(
        kmsManagement.connect(coprocessorTxSenders[0]).activateKeyResponse(keyId1),
      ).to.be.revertedWithCustomError(kmsManagement, "EnforcedPause");
    });
  });

  describe("FHE parameters", async function () {
    it("Should get the fheParams digest associated to the fheParams name", async function () {
      const { kmsManagement, fheParamsName, fheParamsDigest } = await loadFixture(loadTestVariablesFixture);

      expect(await kmsManagement.fheParamsDigests(fheParamsName)).to.equal(fheParamsDigest);
    });

    it("Should revert because of access controls", async function () {
      const { kmsManagement, gatewayConfig } = await loadFixture(loadTestVariablesFixture);

      // Get dummy FHE params
      const fheParamsName = "TEST";
      const fheParamsDigest = hre.ethers.randomBytes(32);

      // Check that only the owner can set the FHE params
      await expect(kmsManagement.connect(fakeOwner).addFheParams(fheParamsName, fheParamsDigest))
        .to.be.revertedWithCustomError(kmsManagement, "NotGatewayOwner")
        .withArgs(fakeOwner.address);

      // Check that only the owner can update the FHE params
      await expect(kmsManagement.connect(fakeOwner).updateFheParams(fheParamsName, fheParamsDigest))
        .to.be.revertedWithCustomError(kmsManagement, "NotGatewayOwner")
        .withArgs(fakeOwner.address);
    });

    it("Should add fheParams", async function () {
      const { kmsManagement, owner } = await loadFixture(loadTestVariablesFixture);

      // Get dummy FHE params
      const newFheParamsName = "DEFAULT";
      const newFheParamsDigest = hre.ethers.randomBytes(32);

      // Set the FHE params
      const txSetFheParams = await kmsManagement.connect(owner).addFheParams(newFheParamsName, newFheParamsDigest);

      // Check event
      await expect(txSetFheParams)
        .to.emit(kmsManagement, "AddFheParams")
        .withArgs(newFheParamsName, newFheParamsDigest);
    });

    it("Should revert when adding fheParams because they are initialized", async function () {
      const { kmsManagement, owner, fheParamsName } = await loadFixture(loadTestVariablesFixture);

      // Get dummy FHE params digest
      const newFheParamsDigest = hre.ethers.randomBytes(32);

      // Check that we can only set the FHE params once
      await expect(kmsManagement.connect(owner).addFheParams(fheParamsName, newFheParamsDigest))
        .to.be.revertedWithCustomError(kmsManagement, "FheParamsAlreadyInitialized")
        .withArgs(fheParamsName);
    });

    it("Should update fheParams", async function () {
      const { kmsManagement, owner, fheParamsName } = await loadFixture(loadTestVariablesFixture);

      // Get dummy FHE params
      const newFheParamsDigest = hre.ethers.randomBytes(32);

      // Update the FHE params
      const txUpdateFheParams = await kmsManagement.connect(owner).updateFheParams(fheParamsName, newFheParamsDigest);

      // Check event
      await expect(txUpdateFheParams)
        .to.emit(kmsManagement, "UpdateFheParams")
        .withArgs(fheParamsName, newFheParamsDigest);
    });

    it("Should revert when updating fheParams because they are not initialized", async function () {
      const { kmsManagement, owner } = await loadFixture(loadTestVariablesFixture);

      // Get dummy FHE params
      const newFheParamsDigest = hre.ethers.randomBytes(32);

      // Check that FHE params cannot be updated if they are not initialized
      await expect(
        kmsManagement.connect(owner).updateFheParams(fakeFheParamsName, newFheParamsDigest),
      ).to.be.revertedWithCustomError(kmsManagement, "FheParamsNotInitialized");
    });

    it("Should revert because the contract is paused", async function () {
      const { kmsManagement, owner, kmsTxSenders, fheParamsName, fheParamsDigest, pauser } =
        await loadFixture(loadTestVariablesFixture);

      // Pause the contract
      await kmsManagement.connect(pauser).pause();

      // Try calling paused add FHE params
      await expect(
        kmsManagement.connect(owner).addFheParams(fheParamsName, fheParamsDigest),
      ).to.be.revertedWithCustomError(kmsManagement, "EnforcedPause");

      // Try calling paused update FHE params
      await expect(
        kmsManagement.connect(owner).updateFheParams(fheParamsName, fheParamsDigest),
      ).to.be.revertedWithCustomError(kmsManagement, "EnforcedPause");
    });
  });

  describe("Pause", async function () {
    let kmsManagement: KmsManagement;
    let owner: Wallet;
    let pauser: HardhatEthersSigner;

    beforeEach(async function () {
      const fixtureData = await loadFixture(loadTestVariablesFixture);
      kmsManagement = fixtureData.kmsManagement;
      owner = fixtureData.owner;
      pauser = fixtureData.pauser;
    });

    it("Should pause the contract with the pauser and unpause with the owner", async function () {
      // Check that the contract is not paused
      expect(await kmsManagement.paused()).to.be.false;

      // Pause the contract with the pauser address
      await expect(kmsManagement.connect(pauser).pause()).to.emit(kmsManagement, "Paused").withArgs(pauser);
      expect(await kmsManagement.paused()).to.be.true;

      // Unpause the contract with the owner address
      await expect(kmsManagement.connect(owner).unpause()).to.emit(kmsManagement, "Unpaused").withArgs(owner);
      expect(await kmsManagement.paused()).to.be.false;
    });

<<<<<<< HEAD
    it("Should pause contract with pauser address", async function () {
      // Check that the contract is not paused.
      expect(await kmsManagement.paused()).to.be.false;

      // Pause the contract with the pauser address.
      await expect(kmsManagement.connect(pauser).pause()).to.emit(kmsManagement, "Paused").withArgs(pauser);

      // Contract should be paused.
      expect(await kmsManagement.paused()).to.be.true;
=======
    it("Should revert on pause because sender is not the pauser", async function () {
      const fakePauser = createRandomWallet();

      await expect(kmsManagement.connect(fakePauser).pause())
        .to.be.revertedWithCustomError(kmsManagement, "NotPauserOrGatewayConfig")
        .withArgs(fakePauser.address);
>>>>>>> f6c13127
    });

    it("Should revert on unpause because sender is not the owner", async function () {
      // Pause the contract with the pauser address
      await kmsManagement.connect(pauser).pause();

      const fakeOwner = createRandomWallet();

      await expect(kmsManagement.connect(fakeOwner).unpause())
        .to.be.revertedWithCustomError(kmsManagement, "NotOwnerOrGatewayConfig")
        .withArgs(fakeOwner.address);
    });
  });
});<|MERGE_RESOLUTION|>--- conflicted
+++ resolved
@@ -916,24 +916,12 @@
       expect(await kmsManagement.paused()).to.be.false;
     });
 
-<<<<<<< HEAD
-    it("Should pause contract with pauser address", async function () {
-      // Check that the contract is not paused.
-      expect(await kmsManagement.paused()).to.be.false;
-
-      // Pause the contract with the pauser address.
-      await expect(kmsManagement.connect(pauser).pause()).to.emit(kmsManagement, "Paused").withArgs(pauser);
-
-      // Contract should be paused.
-      expect(await kmsManagement.paused()).to.be.true;
-=======
     it("Should revert on pause because sender is not the pauser", async function () {
       const fakePauser = createRandomWallet();
 
       await expect(kmsManagement.connect(fakePauser).pause())
         .to.be.revertedWithCustomError(kmsManagement, "NotPauserOrGatewayConfig")
         .withArgs(fakePauser.address);
->>>>>>> f6c13127
     });
 
     it("Should revert on unpause because sender is not the owner", async function () {
