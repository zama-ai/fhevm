--- conflicted
+++ resolved
@@ -114,13 +114,8 @@
       await expect(
         inputVerification
           .connect(owner)
-<<<<<<< HEAD
           .verifyProofRequest(contractChainId, contractAddress, userAddress, ciphertextWithZKProof, extraDataV0),
       ).to.be.revertedWithCustomError(gatewayConfig, "EnforcedPause");
-=======
-          .verifyProofRequest(contractChainId, contractAddress, userAddress, ciphertextWithZKProof),
-      ).to.be.revertedWithCustomError(inputVerification, "EnforcedPause");
->>>>>>> 92ae207c
     });
   });
 
@@ -357,21 +352,6 @@
         .to.be.revertedWithCustomError(inputVerification, "ProofNotVerified")
         .withArgs(fakeZkProofId);
     });
-<<<<<<< HEAD
-
-    it("Should revert because the contract is paused", async function () {
-      // Pause the contract
-      await inputVerification.connect(owner).pause();
-
-      // Try calling paused verify proof response
-      await expect(
-        inputVerification
-          .connect(coprocessorTxSenders[0])
-          .verifyProofResponse(zkProofId, ctHandles, signatures[0], extraDataV0),
-      ).to.be.revertedWithCustomError(gatewayConfig, "EnforcedPause");
-    });
-=======
->>>>>>> 92ae207c
   });
 
   describe("Proof rejection response", async function () {
@@ -533,19 +513,6 @@
         .to.be.revertedWithCustomError(inputVerification, "ProofNotRejected")
         .withArgs(fakeZkProofId);
     });
-<<<<<<< HEAD
-
-    it("Should revert because the contract is paused", async function () {
-      // Pause the contract
-      await inputVerification.connect(owner).pause();
-
-      // Try calling paused reject proof response
-      await expect(
-        inputVerification.connect(coprocessorTxSenders[0]).rejectProofResponse(zkProofId, extraDataV0),
-      ).to.be.revertedWithCustomError(gatewayConfig, "EnforcedPause");
-    });
-=======
->>>>>>> 92ae207c
   });
 
   describe("Pause", async function () {
