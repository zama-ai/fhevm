--- conflicted
+++ resolved
@@ -171,15 +171,10 @@
 
     it("Should verify proof with 2 valid responses", async function () {
       // Trigger two valid proof verification responses
-<<<<<<< HEAD
       await inputVerification
         .connect(coprocessorTxSenders[0])
         .verifyProofResponse(zkProofId, ctHandles, signatures[0], extraDataV0);
-      let txResponse = await inputVerification
-=======
-      await inputVerification.connect(coprocessorTxSenders[0]).verifyProofResponse(zkProofId, ctHandles, signatures[0]);
       const txResponse = await inputVerification
->>>>>>> da46d8b7
         .connect(coprocessorTxSenders[1])
         .verifyProofResponse(zkProofId, ctHandles, signatures[1], extraDataV0);
 
@@ -194,17 +189,11 @@
       // Trigger three valid proof verification responses
       const txResponse1 = await inputVerification
         .connect(coprocessorTxSenders[0])
-<<<<<<< HEAD
         .verifyProofResponse(zkProofId, ctHandles, signatures[0], extraDataV0);
       await inputVerification
         .connect(coprocessorTxSenders[1])
         .verifyProofResponse(zkProofId, ctHandles, signatures[1], extraDataV0);
-      let txResponse3 = inputVerification
-=======
-        .verifyProofResponse(zkProofId, ctHandles, signatures[0]);
-      await inputVerification.connect(coprocessorTxSenders[1]).verifyProofResponse(zkProofId, ctHandles, signatures[1]);
       const txResponse3 = inputVerification
->>>>>>> da46d8b7
         .connect(coprocessorTxSenders[2])
         .verifyProofResponse(zkProofId, ctHandles, signatures[2], extraDataV0);
 
@@ -215,25 +204,6 @@
       await expect(txResponse3).to.not.emit(inputVerification, "VerifyProofResponse");
     });
 
-<<<<<<< HEAD
-    it("Should revert in case of invalid zkProofId in response", async function () {
-      // Try calling userDecryptionResponse with null (invalid) id
-      await expect(
-        inputVerification
-          .connect(coprocessorTxSenders[0])
-          .verifyProofResponse(0, ctHandles, signatures[0], extraDataV0),
-      ).to.be.revertedWithCustomError(inputVerification, "VerifyProofNotRequested");
-
-      // Try calling verifyProofResponse with too high (not requested yet) id
-      await expect(
-        inputVerification
-          .connect(coprocessorTxSenders[0])
-          .verifyProofResponse(100000, ctHandles, signatures[0], extraDataV0),
-      ).to.be.revertedWithCustomError(inputVerification, "VerifyProofNotRequested");
-    });
-
-=======
->>>>>>> da46d8b7
     it("Should verify a proof with 2 valid responses and 1 valid proof rejection response", async function () {
       // Trigger a valid proof rejection with the first coprocessor transaction sender
       await inputVerification.connect(coprocessorTxSenders[0]).rejectProofResponse(zkProofId, extraDataV0);
@@ -356,6 +326,7 @@
         userAddress,
         contractAddress,
         contractChainId,
+        extraDataV0,
       );
 
       // Get the EIP712 signatures
@@ -511,13 +482,8 @@
 
     it("Should reject a proof with 2 valid responses", async function () {
       // Trigger two valid proof rejection responses using different coprocessor transaction senders
-<<<<<<< HEAD
       await inputVerification.connect(coprocessorTxSenders[0]).rejectProofResponse(zkProofId, extraDataV0);
-      let txResponse = inputVerification.connect(coprocessorTxSenders[1]).rejectProofResponse(zkProofId, extraDataV0);
-=======
-      await inputVerification.connect(coprocessorTxSenders[0]).rejectProofResponse(zkProofId);
-      const txResponse = inputVerification.connect(coprocessorTxSenders[1]).rejectProofResponse(zkProofId);
->>>>>>> da46d8b7
+      const txResponse = inputVerification.connect(coprocessorTxSenders[1]).rejectProofResponse(zkProofId, extraDataV0);
 
       // Consensus should be reached at the second response
       await expect(txResponse).to.emit(inputVerification, "RejectProofResponse").withArgs(zkProofId);
@@ -525,17 +491,13 @@
 
     it("Should reject a proof with 2 valid responses and ignore the other valid one", async function () {
       // Trigger three valid proof rejection responses using different coprocessor transaction senders
-<<<<<<< HEAD
-      let txResponse1 = await inputVerification
+      const txResponse1 = await inputVerification
         .connect(coprocessorTxSenders[0])
         .rejectProofResponse(zkProofId, extraDataV0);
       await inputVerification.connect(coprocessorTxSenders[1]).rejectProofResponse(zkProofId, extraDataV0);
-      let txResponse3 = inputVerification.connect(coprocessorTxSenders[2]).rejectProofResponse(zkProofId, extraDataV0);
-=======
-      const txResponse1 = await inputVerification.connect(coprocessorTxSenders[0]).rejectProofResponse(zkProofId);
-      await inputVerification.connect(coprocessorTxSenders[1]).rejectProofResponse(zkProofId);
-      const txResponse3 = inputVerification.connect(coprocessorTxSenders[2]).rejectProofResponse(zkProofId);
->>>>>>> da46d8b7
+      const txResponse3 = inputVerification
+        .connect(coprocessorTxSenders[2])
+        .rejectProofResponse(zkProofId, extraDataV0);
 
       // Check that the 1st and 3rd responses do not emit an event:
       // - 1st response is ignored because consensus is not reached yet
@@ -562,21 +524,15 @@
       // Trigger a valid proof verification response with:
       // - the first coprocessor transaction sender
       // - the first coprocessor signer's signature
-<<<<<<< HEAD
       await inputVerification
         .connect(coprocessorTxSenders[0])
-        .verifyProofResponse(zkProofId, ctHandles, signature1, extraDataV0);
+        .verifyProofResponse(zkProofId, ctHandles, signature, extraDataV0);
 
       // Trigger a valid proof rejection response with the second coprocessor transaction sender
       // representing the second coprocessor signer
-      let txResponse2 = inputVerification.connect(coprocessorTxSenders[1]).rejectProofResponse(zkProofId, extraDataV0);
-=======
-      await inputVerification.connect(coprocessorTxSenders[0]).verifyProofResponse(zkProofId, ctHandles, signature);
-
-      // Trigger a valid proof rejection response with the second coprocessor transaction sender
-      // representing the second coprocessor signer
-      const txResponse2 = inputVerification.connect(coprocessorTxSenders[1]).rejectProofResponse(zkProofId);
->>>>>>> da46d8b7
+      const txResponse2 = inputVerification
+        .connect(coprocessorTxSenders[1])
+        .rejectProofResponse(zkProofId, extraDataV0);
 
       // Consensus should not be reached at the second response since the first response is a proof verification
       // Check 2nd response event: it should not emit an event (either for proof verification or rejection)
@@ -586,11 +542,9 @@
 
       // Trigger a second valid proof rejection response with the third coprocessor transaction sender
       // representing the third coprocessor signer
-<<<<<<< HEAD
-      let txResponse3 = inputVerification.connect(coprocessorTxSenders[2]).rejectProofResponse(zkProofId, extraDataV0);
-=======
-      const txResponse3 = inputVerification.connect(coprocessorTxSenders[2]).rejectProofResponse(zkProofId);
->>>>>>> da46d8b7
+      const txResponse3 = inputVerification
+        .connect(coprocessorTxSenders[2])
+        .rejectProofResponse(zkProofId, extraDataV0);
 
       // Consensus should be reached at the third response
       await expect(txResponse3).to.emit(inputVerification, "RejectProofResponse").withArgs(zkProofId);
@@ -642,6 +596,7 @@
         userAddress,
         contractAddress,
         contractChainId,
+        extraDataV0,
       );
 
       // Get the EIP712 signature
