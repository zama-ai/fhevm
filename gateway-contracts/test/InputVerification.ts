--- conflicted
+++ resolved
@@ -497,8 +497,10 @@
       // Check that the contract is not paused
       expect(await inputVerification.paused()).to.be.false;
 
-      // Pause the contract with the pauser address
+      // Pause the contract with the pauser address.
       await expect(inputVerification.connect(pauser).pause()).to.emit(inputVerification, "Paused").withArgs(pauser);
+
+      // Contract should be paused.
       expect(await inputVerification.paused()).to.be.true;
 
       // Unpause the contract with the owner address (not the pauser)
@@ -506,24 +508,12 @@
       expect(await inputVerification.paused()).to.be.false;
     });
 
-<<<<<<< HEAD
-    it("Should pause contract with pauser address", async function () {
-      // Check that the contract is not paused.
-      expect(await inputVerification.paused()).to.be.false;
-
-      // Pause the contract with the pauser address.
-      await expect(inputVerification.connect(pauser).pause()).to.emit(inputVerification, "Paused").withArgs(pauser);
-
-      // Contract should be paused.
-      expect(await inputVerification.paused()).to.be.true;
-=======
     it("Should revert on pause because sender is not the pauser", async function () {
       const fakePauser = createRandomWallet();
 
       await expect(inputVerification.connect(fakePauser).pause())
         .to.be.revertedWithCustomError(inputVerification, "NotPauserOrGatewayConfig")
         .withArgs(fakePauser.address);
->>>>>>> f6c13127
     });
 
     it("Should revert on unpause because sender is not the owner", async function () {
