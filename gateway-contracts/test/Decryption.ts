--- conflicted
+++ resolved
@@ -554,16 +554,6 @@
         decryption,
         "EnforcedPause",
       );
-<<<<<<< HEAD
-
-      // Try calling paused public decryption response
-      await expect(
-        decryption
-          .connect(kmsTxSenders[0])
-          .publicDecryptionResponse(decryptionId, decryptedResult, kmsSignatures[0], extraDataV0),
-      ).to.be.revertedWithCustomError(decryption, "EnforcedPause");
-=======
->>>>>>> 92ae207c
     });
 
     it("Should public decrypt with 3 valid and 1 malicious signatures", async function () {
@@ -1393,16 +1383,6 @@
           extraDataV0,
         ),
       ).to.be.revertedWithCustomError(decryption, "EnforcedPause");
-<<<<<<< HEAD
-
-      // Try calling paused user decryption response
-      await expect(
-        decryption
-          .connect(kmsTxSenders[0])
-          .userDecryptionResponse(decryptionId, userDecryptedShares[0], kmsSignatures[0], extraDataV0),
-      ).to.be.revertedWithCustomError(decryption, "EnforcedPause");
-=======
->>>>>>> 92ae207c
     });
 
     describe("Checks", function () {
