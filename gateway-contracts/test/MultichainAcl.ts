import { HardhatEthersSigner } from "@nomicfoundation/hardhat-ethers/signers";
import { loadFixture } from "@nomicfoundation/hardhat-network-helpers";
import { expect } from "chai";
import { Wallet } from "ethers";
import hre from "hardhat";

import { GatewayConfig, MultichainAcl, MultichainAcl__factory, Safe } from "../typechain-types";
// The type needs to be imported separately because it is not properly detected by the linter
// as this type is defined as a shared structs instead of directly in the IMultichainAcl interface
import { DelegationAccountsStruct } from "../typechain-types/contracts/interfaces/IMultichainAcl";
import {
  createCtHandle,
  createRandomAddress,
  createRandomAddresses,
  createRandomWallet,
  execSafeTransaction,
  loadHostChainIds,
  loadTestVariablesFixture,
  toValues,
} from "./utils";

const MAX_CONTRACT_ADDRESSES = 10;

describe("MultichainAcl", function () {
  // Define the host chains' chain IDs
  const hostChainIds = loadHostChainIds();
  const hostChainId = hostChainIds[0];

  // Define the ctHandle (it will be allowed for public decryption or account access by default)
  const ctHandle = createCtHandle(hostChainId);

  // Define a new ctHandle (it won't be allowed for public decryption or account access by default)
  const newCtHandle = createCtHandle(hostChainId);

  // Define fake values
  const fakeHostChainId = 123;
  const ctHandleFakeChainId = createCtHandle(fakeHostChainId);
  const fakeTxSender = createRandomWallet();

  let gatewayConfig: GatewayConfig;
  let multichainAcl: MultichainAcl;
  let coprocessorTxSenders: HardhatEthersSigner[];
  let owner: Wallet;
<<<<<<< HEAD
  let pauserSmartAccount: Safe;
=======
  let pauser: HardhatEthersSigner;
>>>>>>> 878938ea

  beforeEach(async function () {
    // Initialize used global variables before each test
    const fixture = await loadFixture(loadTestVariablesFixture);
    gatewayConfig = fixture.gatewayConfig;
    multichainAcl = fixture.multichainAcl;
    coprocessorTxSenders = fixture.coprocessorTxSenders;
    owner = fixture.owner;
    pauserSmartAccount = fixture.pauserSmartAccount;
  });

  describe("Deployment", function () {
    let multichainAclFactory: MultichainAcl__factory;

    beforeEach(async function () {
      // Get the MultichainAcl contract factory
      multichainAclFactory = await hre.ethers.getContractFactory("MultichainAcl", owner);
    });

    it("Should revert because initialization is not from an empty proxy", async function () {
      await expect(
        hre.upgrades.upgradeProxy(multichainAcl, multichainAclFactory, {
          call: { fn: "initializeFromEmptyProxy" },
        }),
      ).to.be.revertedWithCustomError(multichainAcl, "NotInitializingFromEmptyProxy");
    });
  });

  describe("Allow account", async function () {
    // Define an account (it will be allowed to use the ciphertext by default)
    const accountAddress = createRandomAddress();

    // Define a new account (it will not be allowed to use the ciphertext by default)
    const newAccountAddress = createRandomAddress();

    beforeEach(async function () {
      // Allow the address to access the handle
      for (let i = 0; i < coprocessorTxSenders.length; i++) {
        await multichainAcl.connect(coprocessorTxSenders[i]).allowAccount(ctHandle, accountAddress);
      }
    });

    it("Should revert because the hostChainId is not registered in the GatewayConfig contract", async function () {
      // Check that allowing an account to use a ciphertext on a fake chain ID reverts
      await expect(multichainAcl.connect(coprocessorTxSenders[0]).allowAccount(ctHandleFakeChainId, newAccountAddress))
        .revertedWithCustomError(gatewayConfig, "HostChainNotRegistered")
        .withArgs(fakeHostChainId);
    });

    it("Should allow account to use the ciphertext", async function () {
      // Trigger two allow calls with different coprocessor transaction senders
      await multichainAcl.connect(coprocessorTxSenders[0]).allowAccount(ctHandle, newAccountAddress);
      const txResponse = multichainAcl.connect(coprocessorTxSenders[1]).allowAccount(ctHandle, newAccountAddress);

      // Check that the right event is emitted
      await expect(txResponse).to.emit(multichainAcl, "AllowAccount").withArgs(ctHandle, newAccountAddress);
    });

    it("Should revert because coprocessor tries to allow account twice", async function () {
      await expect(multichainAcl.connect(coprocessorTxSenders[0]).allowAccount(ctHandle, accountAddress))
        .revertedWithCustomError(multichainAcl, "CoprocessorAlreadyAllowedAccount")
        .withArgs(ctHandle, accountAddress, coprocessorTxSenders[0].address);
    });

    it("Should revert because the transaction sender is not a coprocessor", async function () {
      await expect(multichainAcl.connect(fakeTxSender).allowAccount(ctHandle, newAccountAddress))
        .revertedWithCustomError(gatewayConfig, "NotCoprocessorTxSender")
        .withArgs(fakeTxSender.address);
    });

    it("Should check account is allowed to use the ciphertext", async function () {
      await multichainAcl.connect(coprocessorTxSenders[0]).checkAccountAllowed(ctHandle, accountAddress);
    });

    it("Should revert because the account is not allowed to use the ciphertext", async function () {
      await expect(multichainAcl.connect(coprocessorTxSenders[0]).checkAccountAllowed(ctHandle, newAccountAddress))
        .to.be.revertedWithCustomError(multichainAcl, "AccountNotAllowedToUseCiphertext")
        .withArgs(ctHandle, newAccountAddress);
    });

    it("Should revert because the handle has not been allowed to be used by anyone", async function () {
      await expect(multichainAcl.connect(coprocessorTxSenders[0]).checkAccountAllowed(newCtHandle, accountAddress))
        .to.be.revertedWithCustomError(multichainAcl, "AccountNotAllowedToUseCiphertext")
        .withArgs(newCtHandle, accountAddress);
    });
  });

  describe("Allow public decrypt", async function () {
    beforeEach(async function () {
      // Allow the handle to be publicly decrypted
      for (let i = 0; i < coprocessorTxSenders.length; i++) {
        await multichainAcl.connect(coprocessorTxSenders[i]).allowPublicDecrypt(ctHandle);
      }
    });

    it("Should revert because the hostChainId is not registered in the GatewayConfig contract", async function () {
      await expect(multichainAcl.connect(coprocessorTxSenders[0]).allowPublicDecrypt(ctHandleFakeChainId))
        .revertedWithCustomError(gatewayConfig, "HostChainNotRegistered")
        .withArgs(fakeHostChainId);
    });

    it("Should allow for public decryption", async function () {
      // Trigger two allow calls with different coprocessor transaction senders
      await multichainAcl.connect(coprocessorTxSenders[0]).allowPublicDecrypt(newCtHandle);
      const txResponse = multichainAcl.connect(coprocessorTxSenders[1]).allowPublicDecrypt(newCtHandle);

      // Check that the right event is emitted
      await expect(txResponse).to.emit(multichainAcl, "AllowPublicDecrypt").withArgs(newCtHandle);
    });

    it("Should revert because coprocessor tries to allow public decryption twice", async function () {
      await expect(multichainAcl.connect(coprocessorTxSenders[0]).allowPublicDecrypt(ctHandle))
        .revertedWithCustomError(multichainAcl, "CoprocessorAlreadyAllowedPublicDecrypt")
        .withArgs(ctHandle, coprocessorTxSenders[0].address);
    });

    it("Should revert because the transaction sender is not a coprocessor", async function () {
      await expect(multichainAcl.connect(fakeTxSender).allowPublicDecrypt(newCtHandle))
        .revertedWithCustomError(gatewayConfig, "NotCoprocessorTxSender")
        .withArgs(fakeTxSender.address);
    });

    it("Should check public decrypt is allowed", async function () {
      await multichainAcl.connect(coprocessorTxSenders[0]).checkPublicDecryptAllowed(ctHandle);
    });

    it("Should revert because the handle is not allowed to be publicly decrypted", async function () {
      await expect(multichainAcl.connect(coprocessorTxSenders[0]).checkPublicDecryptAllowed(newCtHandle))
        .to.be.revertedWithCustomError(multichainAcl, "PublicDecryptNotAllowed")
        .withArgs(newCtHandle);
    });
  });

  describe("Delegate account", async function () {
    // Define valid inputs (they will be used for delegation by default)
    const delegator = createRandomAddress();
    const delegated = createRandomAddress();
    const delegationAccounts: DelegationAccountsStruct = {
      delegatorAddress: delegator,
      delegatedAddress: delegated,
    };
    const allowedContracts = createRandomAddresses(3);

    // Define new delegation accounts (they will not be used for delegation by default)
    const newDelegator = createRandomAddress();
    const newDelegated = createRandomAddress();

    beforeEach(async function () {
      // Delegate access to the the account and its contracts
      for (let i = 0; i < coprocessorTxSenders.length; i++) {
        await multichainAcl
          .connect(coprocessorTxSenders[i])
          .delegateAccount(hostChainId, delegationAccounts, allowedContracts);
      }
    });

    it("Should delegate account", async function () {
      // Define new accounts to use for delegation
      const newDelegationAccounts: DelegationAccountsStruct = {
        delegatorAddress: newDelegator,
        delegatedAddress: newDelegated,
      };

      // Trigger two allow calls with different coprocessor transaction senders
      await multichainAcl
        .connect(coprocessorTxSenders[0])
        .delegateAccount(hostChainId, newDelegationAccounts, allowedContracts);
      const txResponse = multichainAcl
        .connect(coprocessorTxSenders[1])
        .delegateAccount(hostChainId, newDelegationAccounts, allowedContracts);

      // Then
      await expect(txResponse)
        .to.emit(multichainAcl, "DelegateAccount")
        .withArgs(hostChainId, toValues(newDelegationAccounts), allowedContracts);
    });

    it("Should revert because coprocessor tries to delegate account twice", async function () {
      await expect(
        multichainAcl
          .connect(coprocessorTxSenders[0])
          .delegateAccount(hostChainId, delegationAccounts, allowedContracts),
      )
        .revertedWithCustomError(multichainAcl, "CoprocessorAlreadyDelegated")
        .withArgs(hostChainId, toValues(delegationAccounts), allowedContracts, coprocessorTxSenders[0].address);
    });

    it("Should revert because the transaction sender is not a coprocessor", async function () {
      await expect(
        multichainAcl.connect(fakeTxSender).delegateAccount(hostChainId, delegationAccounts, allowedContracts),
      )
        .revertedWithCustomError(gatewayConfig, "NotCoprocessorTxSender")
        .withArgs(fakeTxSender.address);
    });

    it("Should revert because the contracts list is empty", async function () {
      await expect(
        multichainAcl.connect(coprocessorTxSenders[0]).delegateAccount(hostChainId, delegationAccounts, []),
      ).revertedWithCustomError(multichainAcl, "EmptyContractAddresses");
    });

    it("Should revert because the contracts list exceeds the maximum length", async function () {
      // Define an invalid large list of contract addresses
      const largeContractAddresses = createRandomAddresses(15);

      await expect(
        multichainAcl
          .connect(coprocessorTxSenders[0])
          .delegateAccount(hostChainId, delegationAccounts, largeContractAddresses),
      )
        .revertedWithCustomError(multichainAcl, "ContractsMaxLengthExceeded")
        .withArgs(MAX_CONTRACT_ADDRESSES, largeContractAddresses.length);
    });

    it("Should check that the account is delegated", async function () {
      await multichainAcl.checkAccountDelegated(hostChainId, delegationAccounts, allowedContracts);
    });

    it("Should revert because the delegation has been made on a different host chain", async function () {
      await expect(multichainAcl.checkAccountDelegated(fakeHostChainId, delegationAccounts, allowedContracts))
        .revertedWithCustomError(multichainAcl, "AccountNotDelegated")
        .withArgs(fakeHostChainId, toValues(delegationAccounts), allowedContracts[0]);
    });

    it("Should revert because the contract addresses list is empty", async function () {
      await expect(multichainAcl.checkAccountDelegated(hostChainId, delegationAccounts, [])).revertedWithCustomError(
        multichainAcl,
        "EmptyContractAddresses",
      );
    });

    it("Should revert because the delegation has been made with a different delegator address", async function () {
      const fakeDelegationAccounts: DelegationAccountsStruct = {
        delegatorAddress: newDelegator,
        delegatedAddress: delegated,
      };

      await expect(multichainAcl.checkAccountDelegated(hostChainId, fakeDelegationAccounts, allowedContracts))
        .revertedWithCustomError(multichainAcl, "AccountNotDelegated")
        .withArgs(hostChainId, toValues(fakeDelegationAccounts), allowedContracts[0]);
    });

    it("Should revert because the delegation has been made with a different delegated address", async function () {
      const fakeDelegationAccounts: DelegationAccountsStruct = {
        delegatorAddress: delegator,
        delegatedAddress: newDelegated,
      };

      await expect(multichainAcl.checkAccountDelegated(hostChainId, fakeDelegationAccounts, allowedContracts))
        .revertedWithCustomError(multichainAcl, "AccountNotDelegated")
        .withArgs(hostChainId, toValues(fakeDelegationAccounts), allowedContracts[0]);
    });
  });

  describe("Pause", async function () {
    it("Should pause and unpause contract with owner address", async function () {
      // Check that the contract is not paused
      expect(await multichainAcl.paused()).to.be.false;

      // Pause the contract with the owner address
      await expect(multichainAcl.connect(owner).pause()).to.emit(multichainAcl, "Paused").withArgs(owner);
      expect(await multichainAcl.paused()).to.be.true;

      // Unpause the contract with the owner address
      await expect(multichainAcl.connect(owner).unpause()).to.emit(multichainAcl, "Unpaused").withArgs(owner);
      expect(await multichainAcl.paused()).to.be.false;
    });

    it("Should pause contract with pauser address", async function () {
      // Check that the contract is not paused
      expect(await multichainAcl.paused()).to.be.false;

      // Get the target contract address and the data to call the pause function.
      const to = await multichainAcl.getAddress();
      const data = multichainAcl.interface.encodeFunctionData("pause");

      // Execute the Safe transaction through the Pauser Smart Account.
      await execSafeTransaction([owner], pauserSmartAccount, to, data);

      // Contract should be paused.
      expect(await multichainAcl.paused()).to.be.true;
    });

    it("Should revert on pause because sender is not owner or pauser address", async function () {
      const notOwnerOrPauser = createRandomWallet();
      await expect(multichainAcl.connect(notOwnerOrPauser).pause())
        .to.be.revertedWithCustomError(multichainAcl, "NotOwnerOrPauser")
        .withArgs(notOwnerOrPauser.address);
    });
  });
});<|MERGE_RESOLUTION|>--- conflicted
+++ resolved
@@ -41,11 +41,7 @@
   let multichainAcl: MultichainAcl;
   let coprocessorTxSenders: HardhatEthersSigner[];
   let owner: Wallet;
-<<<<<<< HEAD
   let pauserSmartAccount: Safe;
-=======
-  let pauser: HardhatEthersSigner;
->>>>>>> 878938ea
 
   beforeEach(async function () {
     // Initialize used global variables before each test
