--- conflicted
+++ resolved
@@ -135,19 +135,6 @@
         .to.be.revertedWithCustomError(multichainAcl, "AccountNotAllowedToUseCiphertext")
         .withArgs(newCtHandle, accountAddress);
     });
-<<<<<<< HEAD
-
-    it("Should revert because the contract is paused", async function () {
-      // Pause the contract
-      await multichainAcl.connect(owner).pause();
-
-      // Try calling paused allow account
-      await expect(
-        multichainAcl.connect(coprocessorTxSenders[0]).allowAccount(ctHandle, newAccountAddress, extraDataV0),
-      ).to.be.revertedWithCustomError(multichainAcl, "EnforcedPause");
-    });
-=======
->>>>>>> 92ae207c
   });
 
   describe("Allow public decrypt", async function () {
@@ -194,19 +181,6 @@
         .to.be.revertedWithCustomError(multichainAcl, "PublicDecryptNotAllowed")
         .withArgs(newCtHandle);
     });
-<<<<<<< HEAD
-
-    it("Should revert because the contract is paused", async function () {
-      // Pause the contract
-      await multichainAcl.connect(owner).pause();
-
-      // Try calling paused allow public decrypt
-      await expect(
-        multichainAcl.connect(coprocessorTxSenders[0]).allowPublicDecrypt(ctHandle, extraDataV0),
-      ).to.be.revertedWithCustomError(multichainAcl, "EnforcedPause");
-    });
-=======
->>>>>>> 92ae207c
   });
 
   describe("Delegate account", async function () {
