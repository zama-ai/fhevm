import { HardhatEthersSigner } from "@nomicfoundation/hardhat-ethers/signers";
import { loadFixture } from "@nomicfoundation/hardhat-network-helpers";
import { expect } from "chai";
import { EventLog, Wallet } from "ethers";
import hre from "hardhat";

import { IKMSGeneration, KMSGeneration, KMSGeneration__factory } from "../typechain-types";
import {
  EIP712,
  KeyTypeEnum,
  ParamsTypeEnum,
  createByteInput,
  createEIP712ResponseCrsgen,
  createEIP712ResponseKeygen,
  createEIP712ResponsePrepKeygen,
  createRandomWallet,
  getCrsId,
  getEpochId,
  getKeyId,
  getPrepKeygenId,
  getSignaturesCrsgen,
  getSignaturesKeygen,
  getSignaturesPrepKeygen,
  loadTestVariablesFixture,
  toValues,
} from "./utils";

// Trigger a key generation in KMSGeneration contract
async function generateKey(
  kmsGeneration: KMSGeneration,
  owner: Wallet,
  gatewayChainId: number,
  kmsTxSenders: HardhatEthersSigner[],
  kmsSigners: HardhatEthersSigner[],
  keyDigests: IKMSGeneration.KeyDigestStruct[],
): Promise<bigint> {
  // Start a keygen with test parameters
  // This first triggers a preprocessing keygen request
  const paramsType = ParamsTypeEnum.Test;
  const txRequestPrepKeygen = await kmsGeneration.connect(owner).keygen(paramsType);

  // Get the prepKeygenId from the event in the transaction receipt
  const receiptPrepKeygen = await txRequestPrepKeygen.wait();
  const eventPrepKeygen = receiptPrepKeygen?.logs[0] as EventLog;
  const prepKeygenId = BigInt(eventPrepKeygen?.args[0]);
  const epochId = BigInt(eventPrepKeygen?.args[1]);

  const kmsGenerationAddress = await kmsGeneration.getAddress();

  // Create an EIP712 message for the preprocessing keygen response
  const eip712MessagePrepKeygen = createEIP712ResponsePrepKeygen(gatewayChainId, kmsGenerationAddress, prepKeygenId);

  // Sign the preprocessing keygen EIP712 message with all KMS signers
  const kmsSignaturesPrepKeygen = await getSignaturesPrepKeygen(eip712MessagePrepKeygen, kmsSigners);

  // Trigger preprocessing keygen responses for all KMS nodes
  for (let i = 0; i < kmsTxSenders.length; i++) {
    await kmsGeneration.connect(kmsTxSenders[i]).prepKeygenResponse(prepKeygenId, kmsSignaturesPrepKeygen[i]);
  }

  // Get the keyId from the keygen request event
  let keyId: bigint;
  const filter = kmsGeneration.filters.KeygenRequest;
  const events = await kmsGeneration.queryFilter(filter);
  if (events.length > 0) {
    keyId = BigInt(events[events.length - 1].args[1]);
  } else {
    throw new Error("No KeygenRequest event found");
  }

  // Create an EIP712 message for the preprocessing keygen response
  const eip712MessageKeygen = createEIP712ResponseKeygen(
    gatewayChainId,
    kmsGenerationAddress,
    prepKeygenId,
    keyId,
    keyDigests,
  );

  // Sign the preprocessing keygen EIP712 message with all KMS signers
  const kmsSignaturesKeygen = await getSignaturesKeygen(eip712MessageKeygen, kmsSigners);

  // Trigger keygen responses for all KMS nodes
  for (let i = 0; i < kmsTxSenders.length; i++) {
    await kmsGeneration.connect(kmsTxSenders[i]).keygenResponse(keyId, keyDigests, kmsSignaturesKeygen[i]);
  }

<<<<<<< HEAD
  return {
    prepKeygenId,
    keyId,
    epochId,
    paramsType,
    keyDigests,
  };
=======
  return keyId;
>>>>>>> f3ea20fb
}

// Trigger a CRS generation in KMSGeneration contract.
async function generateCrs(
  kmsGeneration: KMSGeneration,
  owner: Wallet,
  gatewayChainId: number,
  kmsTxSenders: HardhatEthersSigner[],
  kmsSigners: HardhatEthersSigner[],
  maxBitLength: number,
  crsDigest: string,
) {
  // Start a CRS generation with test parameters.
  const txRequestCrsgen = await kmsGeneration.connect(owner).crsgenRequest(maxBitLength, ParamsTypeEnum.Test);

  // Get the crsId from the event in the transaction receipt.
  const receiptCrsgen = await txRequestCrsgen.wait();
  const eventCrsgen = receiptCrsgen?.logs[0] as EventLog;
  const crsId = BigInt(eventCrsgen?.args[0]);

  const kmsGenerationAddress = await kmsGeneration.getAddress();

  // Create an EIP712 message for the crsgen response.
  const eip712MessageCrsgen = createEIP712ResponseCrsgen(
    gatewayChainId,
    kmsGenerationAddress,
    crsId,
    maxBitLength,
    crsDigest,
  );

  // Sign the crsgen EIP712 message with all KMS signers.
  const kmsSignaturesCrsgen = await getSignaturesCrsgen(eip712MessageCrsgen, kmsSigners);

  // Trigger crsgen responses for all KMS nodes.
  for (let i = 0; i < kmsTxSenders.length; i++) {
    await kmsGeneration.connect(kmsTxSenders[i]).crsgenResponse(crsId, crsDigest, kmsSignaturesCrsgen[i]);
  }

  return crsId;
}

describe("KMSGeneration", function () {
  // Get the gateway's chain ID.
  const gatewayChainId = hre.network.config.chainId!;

<<<<<<< HEAD
  // Fixture running a key generation.
  async function prepareKMSGenerationKeygenFixture() {
    const fixtureData = await loadFixture(loadTestVariablesFixture);

    const { kmsGeneration, owner, kmsTxSenders, kmsSigners } = fixtureData;

    // Get the gateway's chain ID.
    const gatewayChainId = hre.network.config.chainId!;

    // Generate key.
    const { prepKeygenId, keyId, epochId, paramsType, keyDigests } = await generateKey(
      kmsGeneration,
      owner,
      gatewayChainId,
      kmsTxSenders,
      kmsSigners,
    );

    return { ...fixtureData, prepKeygenId, keyId, epochId, paramsType, keyDigests };
  }
=======
  // Define a fake values.
  const fakeOwner = createRandomWallet();
>>>>>>> f3ea20fb

  let kmsGeneration: KMSGeneration;
  let owner: Wallet;
  let kmsTxSenders: HardhatEthersSigner[];
  let kmsSigners: HardhatEthersSigner[];
  let kmsNodeStorageUrls: string[];

  describe("Deployment", function () {
    let kmsGenerationFactory: KMSGeneration__factory;

    beforeEach(async function () {
      const fixtureData = await loadFixture(loadTestVariablesFixture);
      kmsGeneration = fixtureData.kmsGeneration;
      owner = fixtureData.owner;

      // Get the KMSGeneration contract factory
      kmsGenerationFactory = await hre.ethers.getContractFactory("KMSGeneration", owner);
    });

    it("Should revert because initialization is not from an empty proxy", async function () {
      await expect(
        hre.upgrades.upgradeProxy(kmsGeneration, kmsGenerationFactory, {
          call: { fn: "initializeFromEmptyProxy", args: [] },
        }),
      ).to.be.revertedWithCustomError(kmsGeneration, "NotInitializingFromEmptyProxy");
    });
  });

  describe("Key generation", function () {
<<<<<<< HEAD
    it("Should revert because of access controls", async function () {
      const { kmsGeneration } = await loadFixture(loadTestVariablesFixture);

      // Check that only the owner can trigger a keygen request.
      await expect(kmsGeneration.connect(fakeOwner).keygen(ParamsTypeEnum.Default))
        .to.be.revertedWithCustomError(kmsGeneration, "NotGatewayOwner")
        .withArgs(fakeOwner.address);

      // Check that only the KMS transaction sender can send a preprocessing keygen response.
      await expect(kmsGeneration.connect(fakeOwner).prepKeygenResponse(0n, "0x"))
        .to.be.revertedWithCustomError(kmsGeneration, "NotKmsTxSender")
        .withArgs(fakeOwner.address);

      // Check that only the KMS transaction sender can trigger a keygen response.
      await expect(kmsGeneration.connect(fakeOwner).keygenResponse(0n, [], "0x"))
        .to.be.revertedWithCustomError(kmsGeneration, "NotKmsTxSender")
        .withArgs(fakeOwner.address);
    });

    it("Should handle a key generation", async function () {
      const { kmsGeneration, owner, kmsTxSenders, kmsSigners, kmsNodeStorageUrls } =
        await loadFixture(loadTestVariablesFixture);
      const paramsType = ParamsTypeEnum.Test;
      const gatewayChainId = hre.network.config.chainId!;
      const kmsGenerationAddress = await kmsGeneration.getAddress();

      // Trigger a keygen request.
      const txRequest = await kmsGeneration.connect(owner).keygen(paramsType);

      // Check for the PrepKeygenRequest event.
      const prepKeygenId = getPrepKeygenId(1);
      const epochId = 0;
      await expect(txRequest).to.emit(kmsGeneration, "PrepKeygenRequest").withArgs(prepKeygenId, epochId, paramsType);

      // Define a keyId for keygen responses.
      const keyId = getKeyId(1);

      // Create the EIP712 message
      const eip712MessagePrepKeygen = createEIP712ResponsePrepKeygen(
        gatewayChainId,
        kmsGenerationAddress,
        prepKeygenId,
      );

      // Sign the preprocessing keygen EIP712 message with all KMS signers.
      const kmsSignaturesPrepKeygen = await getSignaturesPrepKeygen(eip712MessagePrepKeygen, kmsSigners);

      // Trigger a preprocessing keygen responses.
      const txPrepKeygenResponse1 = await kmsGeneration
        .connect(kmsTxSenders[0])
        .prepKeygenResponse(prepKeygenId, kmsSignaturesPrepKeygen[0]);

      // Check that the first response does not emit an event (consensus is not reached yet).
      await expect(txPrepKeygenResponse1).to.not.emit(kmsGeneration, "KeygenRequest");

      // Check that a KMS node cannot respond twice to the same preprocessing keygen request.
      await expect(kmsGeneration.connect(kmsTxSenders[0]).prepKeygenResponse(prepKeygenId, kmsSignaturesPrepKeygen[0]))
        .to.be.revertedWithCustomError(kmsGeneration, "KmsAlreadySignedForPrepKeygen")
        .withArgs(prepKeygenId, kmsSigners[0]);

      // Trigger a second keygen response.
      await kmsGeneration.connect(kmsTxSenders[1]).prepKeygenResponse(prepKeygenId, kmsSignaturesPrepKeygen[1]);

      // Trigger a third keygen response which should reach consensus (4 / 2 + 1 = 3) and thus emit an event.
      const txPrepKeygenResponse3 = await kmsGeneration
        .connect(kmsTxSenders[2])
        .prepKeygenResponse(prepKeygenId, kmsSignaturesPrepKeygen[2]);

      // Check for the KeygenRequest event.
      await expect(txPrepKeygenResponse3).to.emit(kmsGeneration, "KeygenRequest").withArgs(prepKeygenId, keyId);

      // The 4th response should be ignored (not reverted) and not emit the KeygenRequest event.
      const txPrepKeygenResponse4 = await kmsGeneration
        .connect(kmsTxSenders[3])
        .prepKeygenResponse(prepKeygenId, kmsSignaturesPrepKeygen[3]);

      // Check that the 4th response does not emit the KeygenRequest event.
      await expect(txPrepKeygenResponse4).to.not.emit(kmsGeneration, "KeygenRequest");

      // Prepare the keygen responses materials.
      const serverKeyDigest: IKMSGeneration.KeyDigestStruct = {
        keyType: KeyTypeEnum.Server,
        digest: createByteInput(),
      };
      const publicKeyDigest: IKMSGeneration.KeyDigestStruct = {
        keyType: KeyTypeEnum.Public,
        digest: createByteInput(),
      };
      const keyDigests = [serverKeyDigest, publicKeyDigest];

      // Create the EIP712 message.
      const eip712MessageKeygen = createEIP712ResponseKeygen(
        gatewayChainId,
        kmsGenerationAddress,
        prepKeygenId,
        keyId,
        keyDigests,
      );

      // Sign the keygen EIP712 message with all KMS signers.
      const kmsSignaturesKeygen = await getSignaturesKeygen(eip712MessageKeygen, kmsSigners);

      // Trigger the keygen responses.
      const txKeygenResponse1 = await kmsGeneration
        .connect(kmsTxSenders[0])
        .keygenResponse(keyId, keyDigests, kmsSignaturesKeygen[0]);

      // Check that the first response does not emit an event (consensus is not reached yet).
      await expect(txKeygenResponse1).to.not.emit(kmsGeneration, "ActivateKey");

      // Check that a KMS node cannot respond twice to the same keygen request.
      await expect(kmsGeneration.connect(kmsTxSenders[0]).keygenResponse(keyId, keyDigests, kmsSignaturesKeygen[0]))
        .to.be.revertedWithCustomError(kmsGeneration, "KmsAlreadySignedForKeygen")
        .withArgs(keyId, kmsSigners[0]);

      // Trigger a second keygen response.
      await kmsGeneration.connect(kmsTxSenders[1]).keygenResponse(keyId, keyDigests, kmsSignaturesKeygen[1]);

      // Trigger a third keygen response which should reach consensus (4 / 2 + 1 = 3) and thus emit the ActivateKey event.
      const txKeygenResponse3 = await kmsGeneration
        .connect(kmsTxSenders[2])
        .keygenResponse(keyId, keyDigests, kmsSignaturesKeygen[2]);

      // Check for the ActivateKey event.
      await expect(txKeygenResponse3)
        .to.emit(kmsGeneration, "ActivateKey")
        .withArgs(keyId, kmsNodeStorageUrls.slice(0, 3), toValues(keyDigests));

      // The 4th response should be ignored (not reverted).
      const txKeygenResponse4 = await kmsGeneration
        .connect(kmsTxSenders[3])
        .keygenResponse(keyId, keyDigests, kmsSignaturesKeygen[3]);

      // Check that the 4th response does not emit the ActivateKey event.
      await expect(txKeygenResponse4).to.not.emit(kmsGeneration, "ActivateKey");
    });

    it("Should revert on get params type because the key is not generated", async function () {
      const { kmsGeneration } = await loadFixture(loadTestVariablesFixture);
=======
    // Define the key digests.
    const serverKeyDigest: IKMSGeneration.KeyDigestStruct = {
      keyType: KeyTypeEnum.Server,
      digest: createByteInput(),
    };
    const publicKeyDigest: IKMSGeneration.KeyDigestStruct = {
      keyType: KeyTypeEnum.Public,
      digest: createByteInput(),
    };
    const keyDigests = [serverKeyDigest, publicKeyDigest];
>>>>>>> f3ea20fb

    describe("Before key generation", function () {
      // Define a fake key ID.
      const fakeKeyId = getKeyId(1);

      beforeEach(async function () {
        const fixtureData = await loadFixture(loadTestVariablesFixture);
        kmsGeneration = fixtureData.kmsGeneration;
      });

      it("Should revert because of access controls", async function () {
        // Check that only the owner can trigger a keygen request.
        await expect(kmsGeneration.connect(fakeOwner).keygen(ParamsTypeEnum.Default))
          .to.be.revertedWithCustomError(kmsGeneration, "NotGatewayOwner")
          .withArgs(fakeOwner.address);

        // Check that only the KMS transaction sender can send a preprocessing keygen response.
        await expect(kmsGeneration.connect(fakeOwner).prepKeygenResponse(0n, "0x"))
          .to.be.revertedWithCustomError(kmsGeneration, "NotKmsTxSender")
          .withArgs(fakeOwner.address);

        // Check that only the KMS transaction sender can trigger a keygen response.
        await expect(kmsGeneration.connect(fakeOwner).keygenResponse(0n, [], "0x"))
          .to.be.revertedWithCustomError(kmsGeneration, "NotKmsTxSender")
          .withArgs(fakeOwner.address);
      });

      it("Should revert on get params type because the key is not generated", async function () {
        // Check that getting the params type of a non-existing key reverts.
        await expect(kmsGeneration.getKeyParamsType(fakeKeyId))
          .to.be.revertedWithCustomError(kmsGeneration, "KeyNotGenerated")
          .withArgs(fakeKeyId);
      });

      it("Should revert on get materials because the key is not generated", async function () {
        // Check that getting the materials of a non-existing key reverts.
        await expect(kmsGeneration.getKeyMaterials(fakeKeyId))
          .to.be.revertedWithCustomError(kmsGeneration, "KeyNotGenerated")
          .withArgs(fakeKeyId);
      });
    });

    describe("During key generation", function () {
      // Define input values
      const paramsType = ParamsTypeEnum.Test;
      const epochId = 0;

      // Define the expected keyId.
      const keyId = getKeyId(1);

      // Define the expected prepKeygenId.
      const prepKeygenId = getPrepKeygenId(1);

      let kmsGenerationAddress: string;
      let kmsSigners: HardhatEthersSigner[];
      let eip712MessagePrepKeygen: EIP712;
      let kmsSignaturesPrepKeygen: string[];
      let eip712MessageKeygen: EIP712;
      let kmsSignaturesKeygen: string[];

      beforeEach(async function () {
        const fixtureData = await loadFixture(loadTestVariablesFixture);
        kmsGeneration = fixtureData.kmsGeneration;
        owner = fixtureData.owner;
        kmsTxSenders = fixtureData.kmsTxSenders;
        kmsSigners = fixtureData.kmsSigners;
        kmsNodeStorageUrls = fixtureData.kmsNodeStorageUrls;

        // Get the KMSGeneration contract address.
        kmsGenerationAddress = await kmsGeneration.getAddress();

        // Create the EIP712 message
        eip712MessagePrepKeygen = createEIP712ResponsePrepKeygen(gatewayChainId, kmsGenerationAddress, prepKeygenId);

        // Sign the preprocessing keygen EIP712 message with all KMS signers.
        kmsSignaturesPrepKeygen = await getSignaturesPrepKeygen(eip712MessagePrepKeygen, kmsSigners);

        // Create the EIP712 message.
        eip712MessageKeygen = createEIP712ResponseKeygen(
          gatewayChainId,
          kmsGenerationAddress,
          prepKeygenId,
          keyId,
          keyDigests,
        );

        // Sign the keygen EIP712 message with all KMS signers.
        kmsSignaturesKeygen = await getSignaturesKeygen(eip712MessageKeygen, kmsSigners);
      });

      it("Should handle a key generation", async function () {
        // Trigger a keygen request.
        const txRequest = await kmsGeneration.connect(owner).keygen(paramsType);

        // Check for the PrepKeygenRequest event.
        await expect(txRequest).to.emit(kmsGeneration, "PrepKeygenRequest").withArgs(prepKeygenId, epochId, paramsType);

        // Trigger a preprocessing keygen responses.
        const txPrepKeygenResponse1 = await kmsGeneration
          .connect(kmsTxSenders[0])
          .prepKeygenResponse(prepKeygenId, kmsSignaturesPrepKeygen[0]);

        // Check that the first response does not emit an event (consensus is not reached yet).
        await expect(txPrepKeygenResponse1).to.not.emit(kmsGeneration, "KeygenRequest");

        // Check that a KMS node cannot respond twice to the same preprocessing keygen request.
        await expect(
          kmsGeneration.connect(kmsTxSenders[0]).prepKeygenResponse(prepKeygenId, kmsSignaturesPrepKeygen[0]),
        )
          .to.be.revertedWithCustomError(kmsGeneration, "KmsAlreadySignedForPrepKeygen")
          .withArgs(prepKeygenId, kmsSigners[0]);

        // Trigger a second keygen response.
        await kmsGeneration.connect(kmsTxSenders[1]).prepKeygenResponse(prepKeygenId, kmsSignaturesPrepKeygen[1]);

        // Trigger a third keygen response which should reach consensus (4 / 2 + 1 = 3) and thus emit an event.
        const txPrepKeygenResponse3 = await kmsGeneration
          .connect(kmsTxSenders[2])
          .prepKeygenResponse(prepKeygenId, kmsSignaturesPrepKeygen[2]);

        // Check for the KeygenRequest event.
        await expect(txPrepKeygenResponse3).to.emit(kmsGeneration, "KeygenRequest").withArgs(prepKeygenId, keyId);

        // The 4th response should be ignored (not reverted) and not emit the KeygenRequest event.
        const txPrepKeygenResponse4 = await kmsGeneration
          .connect(kmsTxSenders[3])
          .prepKeygenResponse(prepKeygenId, kmsSignaturesPrepKeygen[3]);

        // Check that the 4th response does not emit the KeygenRequest event.
        await expect(txPrepKeygenResponse4).to.not.emit(kmsGeneration, "KeygenRequest");

        // Trigger the keygen responses.
        const txKeygenResponse1 = await kmsGeneration
          .connect(kmsTxSenders[0])
          .keygenResponse(keyId, keyDigests, kmsSignaturesKeygen[0]);

        // Check that the first response does not emit an event (consensus is not reached yet).
        await expect(txKeygenResponse1).to.not.emit(kmsGeneration, "ActivateKey");

        // Check that a KMS node cannot respond twice to the same keygen request.
        await expect(kmsGeneration.connect(kmsTxSenders[0]).keygenResponse(keyId, keyDigests, kmsSignaturesKeygen[0]))
          .to.be.revertedWithCustomError(kmsGeneration, "KmsAlreadySignedForKeygen")
          .withArgs(keyId, kmsSigners[0]);

        // Trigger a second keygen response.
        await kmsGeneration.connect(kmsTxSenders[1]).keygenResponse(keyId, keyDigests, kmsSignaturesKeygen[1]);

        // Trigger a third keygen response which should reach consensus (4 / 2 + 1 = 3) and thus emit the ActivateKey event.
        const txKeygenResponse3 = await kmsGeneration
          .connect(kmsTxSenders[2])
          .keygenResponse(keyId, keyDigests, kmsSignaturesKeygen[2]);

        // Check for the ActivateKey event.
        await expect(txKeygenResponse3)
          .to.emit(kmsGeneration, "ActivateKey")
          .withArgs(keyId, kmsNodeStorageUrls.slice(0, 3), toValues(keyDigests));

        // The 4th response should be ignored (not reverted).
        const txKeygenResponse4 = await kmsGeneration
          .connect(kmsTxSenders[3])
          .keygenResponse(keyId, keyDigests, kmsSignaturesKeygen[3]);

        // Check that the 4th response does not emit the ActivateKey event.
        await expect(txKeygenResponse4).to.not.emit(kmsGeneration, "ActivateKey");
      });

      it("Should revert because the signer and the tx sender do not correspond to the same coprocessor during preprocessing keygen", async function () {
        // Check that triggering a preprocessing keygen response using a signature from the first KMS signer
        // with the second KMS transaction sender reverts
        await expect(
          kmsGeneration.connect(kmsTxSenders[1]).prepKeygenResponse(prepKeygenId, kmsSignaturesPrepKeygen[0]),
        )
          .to.be.revertedWithCustomError(kmsGeneration, "KmsSignerDoesNotMatchTxSender")
          .withArgs(kmsSigners[0].address, kmsTxSenders[1].address);
      });

      it("Should revert because the signer and the tx sender do not correspond to the same coprocessor during keygen", async function () {
        // Trigger a keygen request.
        // This is needed to generate and store the necessary values in the KMSGeneration contract
        // fetched in the keygen response.
        const txRequest = await kmsGeneration.connect(owner).keygen(paramsType);

        // Check that triggering a keygen response using a signature from the first KMS signer
        // with the second KMS transaction sender reverts
        await expect(kmsGeneration.connect(kmsTxSenders[1]).keygenResponse(keyId, keyDigests, kmsSignaturesKeygen[0]))
          .to.be.revertedWithCustomError(kmsGeneration, "KmsSignerDoesNotMatchTxSender")
          .withArgs(kmsSigners[0].address, kmsTxSenders[1].address);
      });
    });

    describe("After key generation", function () {
      let keyId: bigint;

      beforeEach(async function () {
        const fixtureData = await loadFixture(loadTestVariablesFixture);
        kmsGeneration = fixtureData.kmsGeneration;
        owner = fixtureData.owner;
        kmsTxSenders = fixtureData.kmsTxSenders;
        kmsSigners = fixtureData.kmsSigners;
        kmsNodeStorageUrls = fixtureData.kmsNodeStorageUrls;

        // Generate a key.
        keyId = await generateKey(kmsGeneration, owner, gatewayChainId, kmsTxSenders, kmsSigners, keyDigests);
      });

      it("Should get params type associated to the key", async function () {
        // Check that the params type associated to the key is correct.
        expect(await kmsGeneration.getKeyParamsType(keyId)).to.equal(ParamsTypeEnum.Test);
      });

      it("Should get materials associated to the key", async function () {
        // Check that the materials associated to the key are correct.
        expect(await kmsGeneration.getKeyMaterials(keyId)).to.deep.equal([kmsNodeStorageUrls, toValues(keyDigests)]);
      });

      it("Should get the current active key", async function () {
        // Check that the current active key is correct.
        expect(await kmsGeneration.getActiveKeyId()).to.equal(keyId);
      });

      it("Should get the list of KMS transaction senders associated to the key", async function () {
        // Check that the KMS transaction senders associated to the key are correct.
        const kmsTxSenderAddresses = kmsTxSenders.map((s) => s.address);
        expect(await kmsGeneration.getConsensusTxSenders(keyId)).to.deep.equal(kmsTxSenderAddresses);
      });
    });
  });

  describe("CRS generation", async function () {
<<<<<<< HEAD
    it("Should revert because of access controls", async function () {
      const { kmsGeneration } = await loadFixture(loadTestVariablesFixture);

      // Check that only the owner can trigger a CRS generation request.
      await expect(kmsGeneration.connect(fakeOwner).crsgenRequest(maxBitLength, ParamsTypeEnum.Test))
        .to.be.revertedWithCustomError(kmsGeneration, "NotGatewayOwner")
        .withArgs(fakeOwner.address);

      // Check that only the KMS transaction sender can send a CRS generation response.
      await expect(kmsGeneration.connect(fakeOwner).crsgenResponse(0n, "0x", "0x"))
        .to.be.revertedWithCustomError(kmsGeneration, "NotKmsTxSender")
        .withArgs(fakeOwner.address);
=======
    // Define input values.
    const maxBitLength = 256;

    // Define the CRS digest.
    const crsDigest = createByteInput();

    // Define fake values
    const fakeCrsId = getCrsId(1);

    describe("Before CRS generation", function () {
      beforeEach(async function () {
        const fixtureData = await loadFixture(loadTestVariablesFixture);
        kmsGeneration = fixtureData.kmsGeneration;
      });

      it("Should revert because of access controls", async function () {
        // Check that only the owner can trigger a CRS generation request.
        await expect(kmsGeneration.connect(fakeOwner).crsgenRequest(maxBitLength, ParamsTypeEnum.Test))
          .to.be.revertedWithCustomError(kmsGeneration, "NotGatewayOwner")
          .withArgs(fakeOwner.address);

        // Check that only the KMS transaction sender can send a CRS generation response.
        await expect(kmsGeneration.connect(fakeOwner).crsgenResponse(0n, "0x", "0x"))
          .to.be.revertedWithCustomError(kmsGeneration, "NotKmsTxSender")
          .withArgs(fakeOwner.address);
      });

      it("Should revert on get params type because the CRS is not generated", async function () {
        // Check that getting the params type of a non-existing CRS reverts
        await expect(kmsGeneration.getCrsParamsType(fakeCrsId))
          .to.be.revertedWithCustomError(kmsGeneration, "CrsNotGenerated")
          .withArgs(fakeCrsId);
      });

      it("Should revert on get materials because the CRS is not generated", async function () {
        const { kmsGeneration } = await loadFixture(loadTestVariablesFixture);

        const fakeCrsId = getCrsId(5);

        // Check that getting the materials of a non-existing CRS reverts.
        await expect(kmsGeneration.getCrsMaterials(fakeCrsId))
          .to.be.revertedWithCustomError(kmsGeneration, "CrsNotGenerated")
          .withArgs(fakeCrsId);
      });
>>>>>>> f3ea20fb
    });

    describe("During CRS generation", function () {
      // Define the expected crsId.
      const crsId = getCrsId(1);

      let kmsGenerationAddress: string;
      let eip712MessageCrsgen: EIP712;
      let kmsSignaturesCrsgen: string[];

      beforeEach(async function () {
        const fixtureData = await loadFixture(loadTestVariablesFixture);
        kmsGeneration = fixtureData.kmsGeneration;
        owner = fixtureData.owner;
        kmsTxSenders = fixtureData.kmsTxSenders;
        kmsSigners = fixtureData.kmsSigners;
        kmsNodeStorageUrls = fixtureData.kmsNodeStorageUrls;

        // Get the KMSGeneration contract address.
        kmsGenerationAddress = await kmsGeneration.getAddress();

        // Create the EIP712 message for the CRS generation response.
        eip712MessageCrsgen = createEIP712ResponseCrsgen(
          hre.network.config.chainId!,
          kmsGenerationAddress,
          crsId,
          maxBitLength,
          crsDigest,
        );

        // Sign the crsgen EIP712 message with all KMS signers.
        kmsSignaturesCrsgen = await getSignaturesCrsgen(eip712MessageCrsgen, kmsSigners);
      });

      it("Should handle a CRS generation", async function () {
        // Trigger a CRS generation request.
        const txRequest = await kmsGeneration.connect(owner).crsgenRequest(maxBitLength, ParamsTypeEnum.Test);

        // Check for the CrsgenRequest event.
        await expect(txRequest)
          .to.emit(kmsGeneration, "CrsgenRequest")
          .withArgs(crsId, maxBitLength, ParamsTypeEnum.Test);

        const txResponse1 = await kmsGeneration
          .connect(kmsTxSenders[0])
          .crsgenResponse(crsId, crsDigest, kmsSignaturesCrsgen[0]);

        // Check that the first response does not emit an event (consensus is not reached yet).
        await expect(txResponse1).to.not.emit(kmsGeneration, "ActivateCrs");

        // Check that a KMS node cannot respond twice to the same CRS generation request.
        await expect(kmsGeneration.connect(kmsTxSenders[0]).crsgenResponse(crsId, crsDigest, kmsSignaturesCrsgen[0]))
          .to.be.revertedWithCustomError(kmsGeneration, "KmsAlreadySignedForCrsgen")
          .withArgs(crsId, kmsSigners[0]);

        // Trigger a second CRS generation response with the first KMS node.
        await kmsGeneration.connect(kmsTxSenders[1]).crsgenResponse(crsId, crsDigest, kmsSignaturesCrsgen[1]);

        // Trigger a third CRS generation response which should reach consensus (4 / 2 + 1 = 3) and thus emit an event.
        const txResponse3 = await kmsGeneration
          .connect(kmsTxSenders[2])
          .crsgenResponse(crsId, crsDigest, kmsSignaturesCrsgen[2]);

        // Check for the ActivateCrs event.
        await expect(txResponse3)
          .to.emit(kmsGeneration, "ActivateCrs")
          .withArgs(crsId, kmsNodeStorageUrls.slice(0, 3), crsDigest);

        // The 4th response should be ignored (not reverted) and not emit the ActivateCrs event.
        const txResponse4 = await kmsGeneration
          .connect(kmsTxSenders[3])
          .crsgenResponse(crsId, crsDigest, kmsSignaturesCrsgen[3]);

        // Check that the 4th response does not emit the ActivateCrs event.
        await expect(txResponse4).to.not.emit(kmsGeneration, "ActivateCrs");
      });

      it("Should revert because the signer and the tx sender do not correspond to the same coprocessor during crsgen", async function () {
        // Trigger a CRS generation request.
        // This is needed to generate and store the necessary values in the KMSGeneration contract
        // fetched in the crsgen response.
        await kmsGeneration.connect(owner).crsgenRequest(maxBitLength, ParamsTypeEnum.Test);

        // Check that triggering a crsgen response using a signature from the first KMS signer
        // with the second KMS transaction sender reverts
        await expect(kmsGeneration.connect(kmsTxSenders[1]).crsgenResponse(crsId, crsDigest, kmsSignaturesCrsgen[0]))
          .to.be.revertedWithCustomError(kmsGeneration, "KmsSignerDoesNotMatchTxSender")
          .withArgs(kmsSigners[0].address, kmsTxSenders[1].address);
      });
    });

    describe("After CRS generation", function () {
      let crsId: bigint;

      beforeEach(async function () {
        const fixtureData = await loadFixture(loadTestVariablesFixture);
        kmsGeneration = fixtureData.kmsGeneration;
        owner = fixtureData.owner;
        kmsTxSenders = fixtureData.kmsTxSenders;
        kmsSigners = fixtureData.kmsSigners;
        kmsNodeStorageUrls = fixtureData.kmsNodeStorageUrls;

        // Generate a CRS.
        crsId = await generateCrs(
          kmsGeneration,
          owner,
          gatewayChainId,
          kmsTxSenders,
          kmsSigners,
          maxBitLength,
          crsDigest,
        );
      });

      it("Should get params type associated to the CRS", async function () {
        // Check that the params type associated to the CRS is correct.
        expect(await kmsGeneration.getCrsParamsType(crsId)).to.equal(ParamsTypeEnum.Test);
      });

      it("Should get materials associated to the CRS", async function () {
        // Check that the materials associated to the CRS are correct.
        expect(await kmsGeneration.getCrsMaterials(crsId)).to.deep.equal([kmsNodeStorageUrls, crsDigest]);
      });

      it("Should get the current active CRS", async function () {
        // Check that the current active CRS is correct.
        expect(await kmsGeneration.getActiveCrsId()).to.equal(crsId);
      });

      it("Should get the list of KMS transaction senders associated to the CRS", async function () {
        // Check that the KMS transaction senders associated to the CRS are correct.
        const kmsTxSenderAddresses = kmsTxSenders.map((s) => s.address);
        expect(await kmsGeneration.getConsensusTxSenders(crsId)).to.deep.equal(kmsTxSenderAddresses);
      });
    });
  });

  describe("Key resharing", function () {
    it("Should revert because of access controls", async function () {
      const { kmsGeneration, keyId } = await loadFixture(prepareKMSGenerationKeygenFixture);

      // Check that only the owner can trigger a PRSS initialization.
      await expect(kmsGeneration.connect(fakeOwner).prssInit())
        .to.be.revertedWithCustomError(kmsGeneration, "NotGatewayOwner")
        .withArgs(fakeOwner.address);

      // Check that only the owner can trigger a key resharing.
      await expect(kmsGeneration.connect(fakeOwner).refreshKeygenReshare(keyId))
        .to.be.revertedWithCustomError(kmsGeneration, "NotGatewayOwner")
        .withArgs(fakeOwner.address);
    });

    it("Should trigger the PRSS initialization", async function () {
      const { owner, kmsGeneration } = await loadFixture(prepareKMSGenerationKeygenFixture);

      await expect(kmsGeneration.connect(owner).prssInit()).to.emit(kmsGeneration, "PRSSInit");
    });

    it("Should trigger key resharing for the given key ID", async function () {
      const { owner, kmsGeneration, prepKeygenId, keyId, epochId, paramsType } = await loadFixture(
        prepareKMSGenerationKeygenFixture,
      );

      const newEpochId = getEpochId(1);

      await expect(kmsGeneration.connect(owner).refreshKeygenReshare(keyId))
        .to.emit(kmsGeneration, "RefreshKeygenReshare")
        .withArgs(prepKeygenId, keyId, newEpochId, paramsType);
    });

    it("Should revert on reshare key because the key is not generated", async function () {
      const { owner, kmsGeneration } = await loadFixture(loadTestVariablesFixture);

      const fakeKeyId = getKeyId(5);

      await expect(kmsGeneration.connect(owner).refreshKeygenReshare(fakeKeyId))
        .to.be.revertedWithCustomError(kmsGeneration, "KeyNotGenerated")
        .withArgs(fakeKeyId);
    });
  });
});<|MERGE_RESOLUTION|>--- conflicted
+++ resolved
@@ -43,7 +43,6 @@
   const receiptPrepKeygen = await txRequestPrepKeygen.wait();
   const eventPrepKeygen = receiptPrepKeygen?.logs[0] as EventLog;
   const prepKeygenId = BigInt(eventPrepKeygen?.args[0]);
-  const epochId = BigInt(eventPrepKeygen?.args[1]);
 
   const kmsGenerationAddress = await kmsGeneration.getAddress();
 
@@ -85,17 +84,7 @@
     await kmsGeneration.connect(kmsTxSenders[i]).keygenResponse(keyId, keyDigests, kmsSignaturesKeygen[i]);
   }
 
-<<<<<<< HEAD
-  return {
-    prepKeygenId,
-    keyId,
-    epochId,
-    paramsType,
-    keyDigests,
-  };
-=======
   return keyId;
->>>>>>> f3ea20fb
 }
 
 // Trigger a CRS generation in KMSGeneration contract.
@@ -142,31 +131,8 @@
   // Get the gateway's chain ID.
   const gatewayChainId = hre.network.config.chainId!;
 
-<<<<<<< HEAD
-  // Fixture running a key generation.
-  async function prepareKMSGenerationKeygenFixture() {
-    const fixtureData = await loadFixture(loadTestVariablesFixture);
-
-    const { kmsGeneration, owner, kmsTxSenders, kmsSigners } = fixtureData;
-
-    // Get the gateway's chain ID.
-    const gatewayChainId = hre.network.config.chainId!;
-
-    // Generate key.
-    const { prepKeygenId, keyId, epochId, paramsType, keyDigests } = await generateKey(
-      kmsGeneration,
-      owner,
-      gatewayChainId,
-      kmsTxSenders,
-      kmsSigners,
-    );
-
-    return { ...fixtureData, prepKeygenId, keyId, epochId, paramsType, keyDigests };
-  }
-=======
   // Define a fake values.
   const fakeOwner = createRandomWallet();
->>>>>>> f3ea20fb
 
   let kmsGeneration: KMSGeneration;
   let owner: Wallet;
@@ -196,147 +162,6 @@
   });
 
   describe("Key generation", function () {
-<<<<<<< HEAD
-    it("Should revert because of access controls", async function () {
-      const { kmsGeneration } = await loadFixture(loadTestVariablesFixture);
-
-      // Check that only the owner can trigger a keygen request.
-      await expect(kmsGeneration.connect(fakeOwner).keygen(ParamsTypeEnum.Default))
-        .to.be.revertedWithCustomError(kmsGeneration, "NotGatewayOwner")
-        .withArgs(fakeOwner.address);
-
-      // Check that only the KMS transaction sender can send a preprocessing keygen response.
-      await expect(kmsGeneration.connect(fakeOwner).prepKeygenResponse(0n, "0x"))
-        .to.be.revertedWithCustomError(kmsGeneration, "NotKmsTxSender")
-        .withArgs(fakeOwner.address);
-
-      // Check that only the KMS transaction sender can trigger a keygen response.
-      await expect(kmsGeneration.connect(fakeOwner).keygenResponse(0n, [], "0x"))
-        .to.be.revertedWithCustomError(kmsGeneration, "NotKmsTxSender")
-        .withArgs(fakeOwner.address);
-    });
-
-    it("Should handle a key generation", async function () {
-      const { kmsGeneration, owner, kmsTxSenders, kmsSigners, kmsNodeStorageUrls } =
-        await loadFixture(loadTestVariablesFixture);
-      const paramsType = ParamsTypeEnum.Test;
-      const gatewayChainId = hre.network.config.chainId!;
-      const kmsGenerationAddress = await kmsGeneration.getAddress();
-
-      // Trigger a keygen request.
-      const txRequest = await kmsGeneration.connect(owner).keygen(paramsType);
-
-      // Check for the PrepKeygenRequest event.
-      const prepKeygenId = getPrepKeygenId(1);
-      const epochId = 0;
-      await expect(txRequest).to.emit(kmsGeneration, "PrepKeygenRequest").withArgs(prepKeygenId, epochId, paramsType);
-
-      // Define a keyId for keygen responses.
-      const keyId = getKeyId(1);
-
-      // Create the EIP712 message
-      const eip712MessagePrepKeygen = createEIP712ResponsePrepKeygen(
-        gatewayChainId,
-        kmsGenerationAddress,
-        prepKeygenId,
-      );
-
-      // Sign the preprocessing keygen EIP712 message with all KMS signers.
-      const kmsSignaturesPrepKeygen = await getSignaturesPrepKeygen(eip712MessagePrepKeygen, kmsSigners);
-
-      // Trigger a preprocessing keygen responses.
-      const txPrepKeygenResponse1 = await kmsGeneration
-        .connect(kmsTxSenders[0])
-        .prepKeygenResponse(prepKeygenId, kmsSignaturesPrepKeygen[0]);
-
-      // Check that the first response does not emit an event (consensus is not reached yet).
-      await expect(txPrepKeygenResponse1).to.not.emit(kmsGeneration, "KeygenRequest");
-
-      // Check that a KMS node cannot respond twice to the same preprocessing keygen request.
-      await expect(kmsGeneration.connect(kmsTxSenders[0]).prepKeygenResponse(prepKeygenId, kmsSignaturesPrepKeygen[0]))
-        .to.be.revertedWithCustomError(kmsGeneration, "KmsAlreadySignedForPrepKeygen")
-        .withArgs(prepKeygenId, kmsSigners[0]);
-
-      // Trigger a second keygen response.
-      await kmsGeneration.connect(kmsTxSenders[1]).prepKeygenResponse(prepKeygenId, kmsSignaturesPrepKeygen[1]);
-
-      // Trigger a third keygen response which should reach consensus (4 / 2 + 1 = 3) and thus emit an event.
-      const txPrepKeygenResponse3 = await kmsGeneration
-        .connect(kmsTxSenders[2])
-        .prepKeygenResponse(prepKeygenId, kmsSignaturesPrepKeygen[2]);
-
-      // Check for the KeygenRequest event.
-      await expect(txPrepKeygenResponse3).to.emit(kmsGeneration, "KeygenRequest").withArgs(prepKeygenId, keyId);
-
-      // The 4th response should be ignored (not reverted) and not emit the KeygenRequest event.
-      const txPrepKeygenResponse4 = await kmsGeneration
-        .connect(kmsTxSenders[3])
-        .prepKeygenResponse(prepKeygenId, kmsSignaturesPrepKeygen[3]);
-
-      // Check that the 4th response does not emit the KeygenRequest event.
-      await expect(txPrepKeygenResponse4).to.not.emit(kmsGeneration, "KeygenRequest");
-
-      // Prepare the keygen responses materials.
-      const serverKeyDigest: IKMSGeneration.KeyDigestStruct = {
-        keyType: KeyTypeEnum.Server,
-        digest: createByteInput(),
-      };
-      const publicKeyDigest: IKMSGeneration.KeyDigestStruct = {
-        keyType: KeyTypeEnum.Public,
-        digest: createByteInput(),
-      };
-      const keyDigests = [serverKeyDigest, publicKeyDigest];
-
-      // Create the EIP712 message.
-      const eip712MessageKeygen = createEIP712ResponseKeygen(
-        gatewayChainId,
-        kmsGenerationAddress,
-        prepKeygenId,
-        keyId,
-        keyDigests,
-      );
-
-      // Sign the keygen EIP712 message with all KMS signers.
-      const kmsSignaturesKeygen = await getSignaturesKeygen(eip712MessageKeygen, kmsSigners);
-
-      // Trigger the keygen responses.
-      const txKeygenResponse1 = await kmsGeneration
-        .connect(kmsTxSenders[0])
-        .keygenResponse(keyId, keyDigests, kmsSignaturesKeygen[0]);
-
-      // Check that the first response does not emit an event (consensus is not reached yet).
-      await expect(txKeygenResponse1).to.not.emit(kmsGeneration, "ActivateKey");
-
-      // Check that a KMS node cannot respond twice to the same keygen request.
-      await expect(kmsGeneration.connect(kmsTxSenders[0]).keygenResponse(keyId, keyDigests, kmsSignaturesKeygen[0]))
-        .to.be.revertedWithCustomError(kmsGeneration, "KmsAlreadySignedForKeygen")
-        .withArgs(keyId, kmsSigners[0]);
-
-      // Trigger a second keygen response.
-      await kmsGeneration.connect(kmsTxSenders[1]).keygenResponse(keyId, keyDigests, kmsSignaturesKeygen[1]);
-
-      // Trigger a third keygen response which should reach consensus (4 / 2 + 1 = 3) and thus emit the ActivateKey event.
-      const txKeygenResponse3 = await kmsGeneration
-        .connect(kmsTxSenders[2])
-        .keygenResponse(keyId, keyDigests, kmsSignaturesKeygen[2]);
-
-      // Check for the ActivateKey event.
-      await expect(txKeygenResponse3)
-        .to.emit(kmsGeneration, "ActivateKey")
-        .withArgs(keyId, kmsNodeStorageUrls.slice(0, 3), toValues(keyDigests));
-
-      // The 4th response should be ignored (not reverted).
-      const txKeygenResponse4 = await kmsGeneration
-        .connect(kmsTxSenders[3])
-        .keygenResponse(keyId, keyDigests, kmsSignaturesKeygen[3]);
-
-      // Check that the 4th response does not emit the ActivateKey event.
-      await expect(txKeygenResponse4).to.not.emit(kmsGeneration, "ActivateKey");
-    });
-
-    it("Should revert on get params type because the key is not generated", async function () {
-      const { kmsGeneration } = await loadFixture(loadTestVariablesFixture);
-=======
     // Define the key digests.
     const serverKeyDigest: IKMSGeneration.KeyDigestStruct = {
       keyType: KeyTypeEnum.Server,
@@ -347,7 +172,6 @@
       digest: createByteInput(),
     };
     const keyDigests = [serverKeyDigest, publicKeyDigest];
->>>>>>> f3ea20fb
 
     describe("Before key generation", function () {
       // Define a fake key ID.
@@ -577,20 +401,6 @@
   });
 
   describe("CRS generation", async function () {
-<<<<<<< HEAD
-    it("Should revert because of access controls", async function () {
-      const { kmsGeneration } = await loadFixture(loadTestVariablesFixture);
-
-      // Check that only the owner can trigger a CRS generation request.
-      await expect(kmsGeneration.connect(fakeOwner).crsgenRequest(maxBitLength, ParamsTypeEnum.Test))
-        .to.be.revertedWithCustomError(kmsGeneration, "NotGatewayOwner")
-        .withArgs(fakeOwner.address);
-
-      // Check that only the KMS transaction sender can send a CRS generation response.
-      await expect(kmsGeneration.connect(fakeOwner).crsgenResponse(0n, "0x", "0x"))
-        .to.be.revertedWithCustomError(kmsGeneration, "NotKmsTxSender")
-        .withArgs(fakeOwner.address);
-=======
     // Define input values.
     const maxBitLength = 256;
 
@@ -635,7 +445,6 @@
           .to.be.revertedWithCustomError(kmsGeneration, "CrsNotGenerated")
           .withArgs(fakeCrsId);
       });
->>>>>>> f3ea20fb
     });
 
     describe("During CRS generation", function () {
@@ -775,7 +584,9 @@
 
   describe("Key resharing", function () {
     it("Should revert because of access controls", async function () {
-      const { kmsGeneration, keyId } = await loadFixture(prepareKMSGenerationKeygenFixture);
+      const { kmsGeneration } = await loadFixture(loadTestVariablesFixture);
+
+      const keyId = getKeyId(1);
 
       // Check that only the owner can trigger a PRSS initialization.
       await expect(kmsGeneration.connect(fakeOwner).prssInit())
@@ -789,21 +600,36 @@
     });
 
     it("Should trigger the PRSS initialization", async function () {
-      const { owner, kmsGeneration } = await loadFixture(prepareKMSGenerationKeygenFixture);
+      const { owner, kmsGeneration } = await loadFixture(loadTestVariablesFixture);
 
       await expect(kmsGeneration.connect(owner).prssInit()).to.emit(kmsGeneration, "PRSSInit");
     });
 
     it("Should trigger key resharing for the given key ID", async function () {
-      const { owner, kmsGeneration, prepKeygenId, keyId, epochId, paramsType } = await loadFixture(
-        prepareKMSGenerationKeygenFixture,
-      );
-
-      const newEpochId = getEpochId(1);
+      const { owner, kmsGeneration } = await loadFixture(loadTestVariablesFixture);
+
+      // Define the key digests.
+      const serverKeyDigest: IKMSGeneration.KeyDigestStruct = {
+        keyType: KeyTypeEnum.Server,
+        digest: createByteInput(),
+      };
+      const publicKeyDigest: IKMSGeneration.KeyDigestStruct = {
+        keyType: KeyTypeEnum.Public,
+        digest: createByteInput(),
+      };
+      const keyDigests = [serverKeyDigest, publicKeyDigest];
+
+      // Generate a key to reshare.
+      const keyId = await generateKey(kmsGeneration, owner, gatewayChainId, kmsTxSenders, kmsSigners, keyDigests);
+
+      // Declare expected values.
+      const prepKeygenId = getPrepKeygenId(1);
+      const epochId = getEpochId(1);
+      const paramsType = ParamsTypeEnum.Test;
 
       await expect(kmsGeneration.connect(owner).refreshKeygenReshare(keyId))
         .to.emit(kmsGeneration, "RefreshKeygenReshare")
-        .withArgs(prepKeygenId, keyId, newEpochId, paramsType);
+        .withArgs(prepKeygenId, keyId, epochId, paramsType);
     });
 
     it("Should revert on reshare key because the key is not generated", async function () {
