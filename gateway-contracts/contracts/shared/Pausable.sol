// SPDX-License-Identifier: BSD-3-Clause-Clear
pragma solidity ^0.8.24;

import { gatewayConfigAddress } from "../../addresses/GatewayAddresses.sol";
import { Ownable2StepUpgradeable } from "@openzeppelin/contracts-upgradeable/access/Ownable2StepUpgradeable.sol";
import { PausableUpgradeable } from "@openzeppelin/contracts-upgradeable/utils/PausableUpgradeable.sol";
import "../interfaces/IGatewayConfig.sol";
import "./GatewayConfigChecks.sol";

/**
 * @title Pausable.
 * @dev This contract provides an abstract implementation for the pausing features
 * based on the OpenZeppelin PausableUpgradeable contract.
 */
abstract contract Pausable is PausableUpgradeable, GatewayConfigChecks {
    /// @notice The address of the GatewayConfig contract
    IGatewayConfig private constant _GATEWAY_CONFIG = IGatewayConfig(gatewayConfigAddress);

    /**
     * @notice Error emitted when an address is not the pauser.
     * @param notPauser The address that is not the pauser.
     */
    error NotPauser(address notPauser);

    /**
     * @notice Error emitted when an address is not the pauser or the gateway config.
     * @param notPauserOrGatewayConfig The address that is not the pauser or the gateway config.
     */
    error NotPauserOrGatewayConfig(address notPauserOrGatewayConfig);

    /**
     * @notice Error emitted when an address is not the owner or the gateway config.
     * @param notOwnerOrGatewayConfig The address that is not the owner or the gateway config.
     */
    error NotOwnerOrGatewayConfig(address notOwnerOrGatewayConfig);

    modifier onlyPauser() {
        if (msg.sender != _GATEWAY_CONFIG.getPauser()) {
            revert NotPauser(msg.sender);
        }
        _;
    }

    /**
     * @dev Triggers stopped state.
     *
     * Requirements:
     *
     * - Only pauser addresses can pause.
     * - The contract must not be paused.
     */
    function pause() external virtual {
<<<<<<< HEAD
        if (msg.sender != _GATEWAY_CONFIG.getOwner() && msg.sender != _GATEWAY_CONFIG.getPauser()) {
            revert NotOwnerOrPauser(msg.sender);
=======
        if (msg.sender != _GATEWAY_CONFIG.getPauser() && msg.sender != gatewayConfigAddress) {
            revert NotPauserOrGatewayConfig(msg.sender);
>>>>>>> f6c13127
        }
        _pause();
    }

    /**
     * @dev Returns to normal state.
     *
     * Requirements:
     *
     * - Only owner can unpause.
     * - The contract must be paused.
     */
<<<<<<< HEAD
    function unpause() external virtual onlyGatewayOwner {
=======
    function unpause() external virtual {
        if (msg.sender != owner() && msg.sender != gatewayConfigAddress) {
            revert NotOwnerOrGatewayConfig(msg.sender);
        }
>>>>>>> f6c13127
        _unpause();
    }
}<|MERGE_RESOLUTION|>--- conflicted
+++ resolved
@@ -50,13 +50,8 @@
      * - The contract must not be paused.
      */
     function pause() external virtual {
-<<<<<<< HEAD
-        if (msg.sender != _GATEWAY_CONFIG.getOwner() && msg.sender != _GATEWAY_CONFIG.getPauser()) {
-            revert NotOwnerOrPauser(msg.sender);
-=======
         if (msg.sender != _GATEWAY_CONFIG.getPauser() && msg.sender != gatewayConfigAddress) {
             revert NotPauserOrGatewayConfig(msg.sender);
->>>>>>> f6c13127
         }
         _pause();
     }
@@ -69,14 +64,10 @@
      * - Only owner can unpause.
      * - The contract must be paused.
      */
-<<<<<<< HEAD
-    function unpause() external virtual onlyGatewayOwner {
-=======
     function unpause() external virtual {
-        if (msg.sender != owner() && msg.sender != gatewayConfigAddress) {
+        if (msg.sender != Ownable2StepUpgradeable(gatewayConfigAddress).owner() && msg.sender != gatewayConfigAddress) {
             revert NotOwnerOrGatewayConfig(msg.sender);
         }
->>>>>>> f6c13127
         _unpause();
     }
 }