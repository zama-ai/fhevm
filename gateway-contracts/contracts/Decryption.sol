--- conflicted
+++ resolved
@@ -276,14 +276,9 @@
     function publicDecryptionResponse(
         uint256 decryptionId,
         bytes calldata decryptedResult,
-<<<<<<< HEAD
         bytes calldata signature,
         bytes calldata extraData
-    ) external virtual onlyKmsTxSender whenNotPaused {
-=======
-        bytes calldata signature
     ) external virtual onlyKmsTxSender {
->>>>>>> 92ae207c
         DecryptionStorage storage $ = _getDecryptionStorage();
 
         /// @dev Initialize the PublicDecryptVerification structure for the signature validation.
@@ -490,14 +485,9 @@
     function userDecryptionResponse(
         uint256 decryptionId,
         bytes calldata userDecryptedShare,
-<<<<<<< HEAD
         bytes calldata signature,
         bytes calldata extraData
-    ) external virtual onlyKmsTxSender whenNotPaused {
-=======
-        bytes calldata signature
     ) external virtual onlyKmsTxSender {
->>>>>>> 92ae207c
         DecryptionStorage storage $ = _getDecryptionStorage();
         UserDecryptionPayload memory userDecryptionPayload = $.userDecryptionPayloads[decryptionId];
 
