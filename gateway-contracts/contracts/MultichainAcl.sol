--- conflicted
+++ resolved
@@ -100,14 +100,9 @@
 
     /// @dev See {IMultichainAcl-allowPublicDecrypt}.
     function allowPublicDecrypt(
-<<<<<<< HEAD
         bytes32 ctHandle,
         bytes calldata extraData
-    ) external virtual onlyCoprocessorTxSender onlyHandleFromRegisteredHostChain(ctHandle) whenNotPaused {
-=======
-        bytes32 ctHandle
     ) external virtual onlyCoprocessorTxSender onlyHandleFromRegisteredHostChain(ctHandle) {
->>>>>>> 92ae207c
         MultichainAclStorage storage $ = _getMultichainAclStorage();
 
         /**
@@ -133,14 +128,9 @@
     /// @dev See {IMultichainAcl-allowAccount}.
     function allowAccount(
         bytes32 ctHandle,
-<<<<<<< HEAD
         address accountAddress,
         bytes calldata extraData
-    ) external virtual onlyCoprocessorTxSender onlyHandleFromRegisteredHostChain(ctHandle) whenNotPaused {
-=======
-        address accountAddress
     ) external virtual onlyCoprocessorTxSender onlyHandleFromRegisteredHostChain(ctHandle) {
->>>>>>> 92ae207c
         MultichainAclStorage storage $ = _getMultichainAclStorage();
 
         /**
